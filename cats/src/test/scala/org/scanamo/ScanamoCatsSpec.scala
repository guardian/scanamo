--- conflicted
+++ resolved
@@ -513,11 +513,6 @@
   }
 
   it("should return old item after put asynchronously") {
-<<<<<<< HEAD
-    case class Farm(animals: List[String])
-    case class Farmer(name: String, age: Long, farm: Farm)
-=======
->>>>>>> 085ebd99
     LocalDynamoDB.usingRandomTable(client)("name" -> S) { t =>
       val farmersTable = Table[Farmer](t)
       val farmerOps = for {
