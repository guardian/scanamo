--- conflicted
+++ resolved
@@ -18,12 +18,9 @@
 
 import org.scanamo.ops.retrypolicy.RetryPolicy._
 
-<<<<<<< HEAD
 import scala.concurrent.duration.Duration
-=======
-import scala.concurrent.duration.FiniteDuration
+
 import scala.util.Random
->>>>>>> 3925bdf7
 
 sealed abstract class RetryPolicy extends Product with Serializable { self =>
   final def continue: Boolean = self match {
@@ -32,17 +29,7 @@
     case Or(thisPolicy, thatPolicy)  => thisPolicy.continue || thatPolicy.continue
     case _                           => true
   }
-
-<<<<<<< HEAD
-  final def delay: Duration = self match {
-    case Constant(retryDelay)               => retryDelay
-    case Linear(retryDelay, n)              => retryDelay * n.toDouble
-    case Exponential(retryDelay, factor, n) => retryDelay * Math.pow(factor, n.toDouble)
-    case And(thisPolicy, thatPolicy)        => thisPolicy.delay.max(thatPolicy.delay)
-    case Or(thisPolicy, thatPolicy)         => thisPolicy.delay.min(thatPolicy.delay)
-    case Never                              => Duration.Inf
-    case _                                  => Duration.Zero
-=======
+  
   final def delay: Long = self match {
     case Constant(retryDelay) =>
       val currentRetryDelay = retryDelay.toMillis
@@ -50,14 +37,13 @@
     case Linear(retryDelay, factor) =>
       val currentRetryDelay = retryDelay.toMillis * factor.toLong
       getDelayWithJitter(currentRetryDelay)
-    case Exponential(retryDelay, factor) =>
+    case Exponential(retryDelay, factor, _) =>
       val delayMillis = retryDelay.toMillis
       val currentRetryDelay = delayMillis * Math.pow(delayMillis.toDouble, factor).toLong
       getDelayWithJitter(currentRetryDelay)
     case And(thisPolicy, thatPolicy) => Math.max(thisPolicy.delay, thatPolicy.delay)
     case Or(thisPolicy, thatPolicy)  => Math.min(thisPolicy.delay, thatPolicy.delay)
     case _                           => 0
->>>>>>> 3925bdf7
   }
 
   final def update: RetryPolicy = self match {
