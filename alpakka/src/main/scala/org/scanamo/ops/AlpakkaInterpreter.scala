package org.scanamo.ops

<<<<<<< HEAD
import cats.~>
=======
import akka.stream.alpakka.dynamodb.AwsOp
import akka.stream.alpakka.dynamodb.scaladsl.DynamoClient
>>>>>>> 1fc3ceb1
import cats.syntax.either._
import cats.~>
import com.amazonaws.services.dynamodbv2.model._
import org.scanamo.ops.retrypolicy._

import akka.stream.alpakka.dynamodb.{AwsOp, AwsPagedOp, DynamoAttributes, DynamoClient}
import akka.stream.alpakka.dynamodb.scaladsl.DynamoDb
import akka.stream.scaladsl.Source
import akka.NotUsed

object AlpakkaInterpreter {

<<<<<<< HEAD
  type Alpakka[A] = Source[A, NotUsed]

  def future(client: DynamoClient): ScanamoOpsA ~> Alpakka =
    new (ScanamoOpsA ~> Alpakka) {
      private final def run(op: AwsOp): Alpakka[op.B] =
        DynamoDb.source(op).withAttributes(DynamoAttributes.client(client))

      override def apply[A](ops: ScanamoOpsA[A]) =
        ops match {
          case Put(req)        => run(JavaRequests.put(req))
          case Get(req)        => run(req)
          case Delete(req)     => run(JavaRequests.delete(req))
          case Scan(req)       => run(AwsPagedOp.create(JavaRequests.scan(req)))
          case Query(req)      => run(AwsPagedOp.create(JavaRequests.query(req)))
          case Update(req)     => run(JavaRequests.update(req))
          case BatchWrite(req) => run(req)
          case BatchGet(req)   => run(req)
          case ConditionalDelete(req) =>
            run(JavaRequests.delete(req))
=======
  def future(client: DynamoClient, retryPolicy: RetryPolicy)(implicit ec: ExecutionContext): ScanamoOpsA ~> Future =
    new (ScanamoOpsA ~> Future) {
      import akka.stream.alpakka.dynamodb.scaladsl.DynamoImplicits._

      override def apply[A](ops: ScanamoOpsA[A]) =
        ops match {
          case Put(req)        => executeSingleRequest(client, JavaRequests.put(req), retryPolicy)
          case Get(req)        => executeSingleRequest(client, req, retryPolicy)
          case Delete(req)     => executeSingleRequest(client, JavaRequests.delete(req), retryPolicy)
          case Scan(req)       => executeSingleRequest(client, JavaRequests.scan(req), retryPolicy)
          case Query(req)      => executeSingleRequest(client, JavaRequests.query(req), retryPolicy)
          case Update(req)     => executeSingleRequest(client, JavaRequests.update(req), retryPolicy)
          case BatchWrite(req) => executeSingleRequest(client, req, retryPolicy)
          case BatchGet(req)   => executeSingleRequest(client, req, retryPolicy)
          case ConditionalDelete(req) =>
            executeSingleRequest(client, JavaRequests.delete(req), retryPolicy)
>>>>>>> 1fc3ceb1
              .map(Either.right[ConditionalCheckFailedException, DeleteItemResult])
              .recover {
                case e: ConditionalCheckFailedException => Either.left(e)
              }
          case ConditionalPut(req) =>
<<<<<<< HEAD
            run(JavaRequests.put(req))
=======
            executeSingleRequest(client, JavaRequests.put(req), retryPolicy)
>>>>>>> 1fc3ceb1
              .map(Either.right[ConditionalCheckFailedException, PutItemResult])
              .recover {
                case e: ConditionalCheckFailedException => Either.left(e)
              }
          case ConditionalUpdate(req) =>
<<<<<<< HEAD
            run(JavaRequests.update(req))
=======
            executeSingleRequest(client, JavaRequests.update(req), retryPolicy)
>>>>>>> 1fc3ceb1
              .map(Either.right[ConditionalCheckFailedException, UpdateItemResult])
              .recover {
                case e: ConditionalCheckFailedException => Either.left(e)
              }
        }
    }

  private def executeSingleRequest(
    dynamoClient: DynamoClient,
    op: AwsOp,
    retryPolicy: RetryPolicy
  )(implicit ec: ExecutionContext) = {
    def future() = dynamoClient.single(op)
    RetryUtility.retry(future(), retryPolicy)
  }
}<|MERGE_RESOLUTION|>--- conflicted
+++ resolved
@@ -1,13 +1,7 @@
 package org.scanamo.ops
 
-<<<<<<< HEAD
 import cats.~>
-=======
-import akka.stream.alpakka.dynamodb.AwsOp
-import akka.stream.alpakka.dynamodb.scaladsl.DynamoClient
->>>>>>> 1fc3ceb1
 import cats.syntax.either._
-import cats.~>
 import com.amazonaws.services.dynamodbv2.model._
 import org.scanamo.ops.retrypolicy._
 
@@ -18,12 +12,12 @@
 
 object AlpakkaInterpreter {
 
-<<<<<<< HEAD
   type Alpakka[A] = Source[A, NotUsed]
 
-  def future(client: DynamoClient): ScanamoOpsA ~> Alpakka =
+  def future(client: DynamoClient, retryPolicy: RetryPolicy): ScanamoOpsA ~> Alpakka =
     new (ScanamoOpsA ~> Alpakka) {
       private final def run(op: AwsOp): Alpakka[op.B] =
+        // RetryUtility.retry(future(), retryPolicy)
         DynamoDb.source(op).withAttributes(DynamoAttributes.client(client))
 
       override def apply[A](ops: ScanamoOpsA[A]) =
@@ -37,58 +31,17 @@
           case BatchWrite(req) => run(req)
           case BatchGet(req)   => run(req)
           case ConditionalDelete(req) =>
-            run(JavaRequests.delete(req))
-=======
-  def future(client: DynamoClient, retryPolicy: RetryPolicy)(implicit ec: ExecutionContext): ScanamoOpsA ~> Future =
-    new (ScanamoOpsA ~> Future) {
-      import akka.stream.alpakka.dynamodb.scaladsl.DynamoImplicits._
-
-      override def apply[A](ops: ScanamoOpsA[A]) =
-        ops match {
-          case Put(req)        => executeSingleRequest(client, JavaRequests.put(req), retryPolicy)
-          case Get(req)        => executeSingleRequest(client, req, retryPolicy)
-          case Delete(req)     => executeSingleRequest(client, JavaRequests.delete(req), retryPolicy)
-          case Scan(req)       => executeSingleRequest(client, JavaRequests.scan(req), retryPolicy)
-          case Query(req)      => executeSingleRequest(client, JavaRequests.query(req), retryPolicy)
-          case Update(req)     => executeSingleRequest(client, JavaRequests.update(req), retryPolicy)
-          case BatchWrite(req) => executeSingleRequest(client, req, retryPolicy)
-          case BatchGet(req)   => executeSingleRequest(client, req, retryPolicy)
-          case ConditionalDelete(req) =>
-            executeSingleRequest(client, JavaRequests.delete(req), retryPolicy)
->>>>>>> 1fc3ceb1
-              .map(Either.right[ConditionalCheckFailedException, DeleteItemResult])
-              .recover {
-                case e: ConditionalCheckFailedException => Either.left(e)
-              }
+            run(JavaRequests.delete(req)).map(Either.right[ConditionalCheckFailedException, DeleteItemResult]).recover {
+              case e: ConditionalCheckFailedException => Either.left(e)
+            }
           case ConditionalPut(req) =>
-<<<<<<< HEAD
-            run(JavaRequests.put(req))
-=======
-            executeSingleRequest(client, JavaRequests.put(req), retryPolicy)
->>>>>>> 1fc3ceb1
-              .map(Either.right[ConditionalCheckFailedException, PutItemResult])
-              .recover {
-                case e: ConditionalCheckFailedException => Either.left(e)
-              }
+            run(JavaRequests.put(req)).map(Either.right[ConditionalCheckFailedException, PutItemResult]).recover {
+              case e: ConditionalCheckFailedException => Either.left(e)
+            }
           case ConditionalUpdate(req) =>
-<<<<<<< HEAD
-            run(JavaRequests.update(req))
-=======
-            executeSingleRequest(client, JavaRequests.update(req), retryPolicy)
->>>>>>> 1fc3ceb1
-              .map(Either.right[ConditionalCheckFailedException, UpdateItemResult])
-              .recover {
-                case e: ConditionalCheckFailedException => Either.left(e)
-              }
+            run(JavaRequests.update(req)).map(Either.right[ConditionalCheckFailedException, UpdateItemResult]).recover {
+              case e: ConditionalCheckFailedException => Either.left(e)
+            }
         }
     }
-
-  private def executeSingleRequest(
-    dynamoClient: DynamoClient,
-    op: AwsOp,
-    retryPolicy: RetryPolicy
-  )(implicit ec: ExecutionContext) = {
-    def future() = dynamoClient.single(op)
-    RetryUtility.retry(future(), retryPolicy)
-  }
 }