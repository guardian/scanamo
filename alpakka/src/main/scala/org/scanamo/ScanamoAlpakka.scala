package org.scanamo

<<<<<<< HEAD
import org.scanamo.ops.{AlpakkaInterpreter, ScanamoOps}
import akka.stream.scaladsl.Source
import akka.NotUsed
import akka.stream.alpakka.dynamodb.DynamoClient
import cats.Monad
=======
import akka.stream.alpakka.dynamodb.scaladsl.DynamoClient
import org.scanamo.ops.retrypolicy.RetryPolicy
import org.scanamo.ops.{AlpakkaInterpreter, ScanamoOps}

import scala.concurrent.{ExecutionContext, Future}
>>>>>>> 1fc3ceb1

/**
  * Provides the same interface as [[org.scanamo.Scanamo]], except that it requires an
  * [[https://github.com/akka/alpakka Alpakka]] client,
  * and an implicit [[scala.concurrent.ExecutionContext]] and returns a [[scala.concurrent.Future]]
  */
object ScanamoAlpakka extends AlpakkaInstances {
  def exec[A](client: DynamoClient)(op: ScanamoOps[A]): Source[A, NotUsed] =
    op.foldMap(AlpakkaInterpreter.future(client))
}

<<<<<<< HEAD
private[scanamo] trait AlpakkaInstances {
  implicit def monad: Monad[Source[?, NotUsed]] = new Monad[Source[?, NotUsed]] {
    def pure[A](x: A): Source[A, NotUsed] = Source.single(x)

    def flatMap[A, B](fa: Source[A, NotUsed])(f: A => Source[B, NotUsed]): Source[B, NotUsed] = fa.flatMapConcat(f)

    def tailRecM[A, B](a: A)(f: A => Source[Either[A, B], NotUsed]): Source[B, NotUsed] = f(a).flatMapConcat {
      case Left(a)  => tailRecM(a)(f)
      case Right(b) => Source.single(b)
    }
  }
=======
  def exec[A](
    client: DynamoClient
  )(op: ScanamoOps[A], retrySettings: RetryPolicy = RetryPolicy.Max(numberOfRetries = 3))(
    implicit ec: ExecutionContext
  ): Future[A] =
    op.foldMap(AlpakkaInterpreter.future(client, retrySettings)(ec))
>>>>>>> 1fc3ceb1
}<|MERGE_RESOLUTION|>--- conflicted
+++ resolved
@@ -1,18 +1,11 @@
 package org.scanamo
 
-<<<<<<< HEAD
 import org.scanamo.ops.{AlpakkaInterpreter, ScanamoOps}
+import org.scanamo.ops.retrypolicy.RetryPolicy
 import akka.stream.scaladsl.Source
 import akka.NotUsed
 import akka.stream.alpakka.dynamodb.DynamoClient
 import cats.Monad
-=======
-import akka.stream.alpakka.dynamodb.scaladsl.DynamoClient
-import org.scanamo.ops.retrypolicy.RetryPolicy
-import org.scanamo.ops.{AlpakkaInterpreter, ScanamoOps}
-
-import scala.concurrent.{ExecutionContext, Future}
->>>>>>> 1fc3ceb1
 
 /**
   * Provides the same interface as [[org.scanamo.Scanamo]], except that it requires an
@@ -20,11 +13,12 @@
   * and an implicit [[scala.concurrent.ExecutionContext]] and returns a [[scala.concurrent.Future]]
   */
 object ScanamoAlpakka extends AlpakkaInstances {
-  def exec[A](client: DynamoClient)(op: ScanamoOps[A]): Source[A, NotUsed] =
-    op.foldMap(AlpakkaInterpreter.future(client))
+  def exec[A](
+    client: DynamoClient
+  )(op: ScanamoOps[A], retrySettings: RetryPolicy = RetryPolicy.Max(numberOfRetries = 3)): Source[A, NotUsed] =
+    op.foldMap(AlpakkaInterpreter.future(client, retrySettings))
 }
 
-<<<<<<< HEAD
 private[scanamo] trait AlpakkaInstances {
   implicit def monad: Monad[Source[?, NotUsed]] = new Monad[Source[?, NotUsed]] {
     def pure[A](x: A): Source[A, NotUsed] = Source.single(x)
@@ -36,12 +30,4 @@
       case Right(b) => Source.single(b)
     }
   }
-=======
-  def exec[A](
-    client: DynamoClient
-  )(op: ScanamoOps[A], retrySettings: RetryPolicy = RetryPolicy.Max(numberOfRetries = 3))(
-    implicit ec: ExecutionContext
-  ): Future[A] =
-    op.foldMap(AlpakkaInterpreter.future(client, retrySettings)(ec))
->>>>>>> 1fc3ceb1
 }