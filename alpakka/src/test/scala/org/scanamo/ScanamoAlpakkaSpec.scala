package org.scanamo

import akka.actor.ActorSystem
import akka.stream.ActorMaterializer
import akka.stream.alpakka.dynamodb.{DynamoClient, DynamoSettings}
import com.amazonaws.auth.{AWSStaticCredentialsProvider, BasicAWSCredentials}
import com.amazonaws.services.dynamodbv2.model.ScalarAttributeType._
import org.scanamo.ops.ScanamoOps
import org.scanamo.query._
import org.scanamo.syntax._
import org.scanamo.auto._
import org.scalatest.concurrent.ScalaFutures
import org.scalatest.time.{Millis, Seconds, Span}
import org.scalatest.{BeforeAndAfterAll, FunSpecLike, Matchers}
import cats.implicits._

class ScanamoAlpakkaSpec extends FunSpecLike with BeforeAndAfterAll with Matchers with ScalaFutures {

  implicit val system = ActorSystem("scanamo-alpakka")
  val client = LocalDynamoDB.client()

  implicit val materializer = ActorMaterializer.create(system)
  implicit val executor = system.dispatcher
  implicit val defaultPatience =
    PatienceConfig(timeout = Span(10, Seconds), interval = Span(15, Millis))
  val dummyCreds = new AWSStaticCredentialsProvider(new BasicAWSCredentials("dummy", "credentials"))
  val alpakkaClient = DynamoClient(
    DynamoSettings(region = "", host = "localhost")
      .withPort(8042)
      .withParallelism(2)
      .withCredentialsProvider(dummyCreds)
  )

  val scanamo = ScanamoAlpakka(alpakkaClient)

  override protected def afterAll(): Unit = {
    system.terminate()
    super.afterAll()
  }

  it("should put asynchronously") {
    LocalDynamoDB.usingRandomTable(client)('name -> S) { t =>
      case class Farm(asyncAnimals: List[String])
      case class Farmer(name: String, age: Long, farm: Farm)

      val farmers = Table[Farmer](t)

      val result = for {
        _ <- farmers.put(Farmer("McDonald", 156L, Farm(List("sheep", "cow"))))
        f <- farmers.get('name -> "McDonald")
      } yield f

<<<<<<< HEAD
      ScanamoAlpakka
        .exec(alpakkaClient)(result)
        .runForeach(
          _ should equal(
            Some(Right(Farmer("McDonald", 156, Farm(List("sheep", "cow")))))
          )
        )
=======
      scanamo.exec(result).futureValue should equal(
        Some(Right(Farmer("McDonald", 156, Farm(List("sheep", "cow")))))
      )
>>>>>>> 6bbe0ff9
    }
  }

  it("should get asynchronously") {
    LocalDynamoDB.usingRandomTable(client)('name -> S) { t =>
      case class Farm(asyncAnimals: List[String])
      case class Farmer(name: String, age: Long, farm: Farm)

      val farmers = Table[Farmer](t)

      val result = for {
        _ <- farmers.put(Farmer("Maggot", 75L, Farm(List("dog"))))
        r1 <- farmers.get(UniqueKey(KeyEquals('name, "Maggot")))
        r2 <- farmers.get('name -> "Maggot")
      } yield (r1, r1 == r2)

<<<<<<< HEAD
      ScanamoAlpakka
        .exec(alpakkaClient)(result)
        .runForeach(
          _ should equal(
            (Some(Right(Farmer("Maggot", 75, Farm(List("dog"))))), true)
          )
        )
=======
      scanamo.exec(result).futureValue should equal(
        (Some(Right(Farmer("Maggot", 75, Farm(List("dog"))))), true)
      )
>>>>>>> 6bbe0ff9
    }

    LocalDynamoDB.usingRandomTable(client)('name -> S, 'number -> N) { t =>
      case class Engine(name: String, number: Int)

      val engines = Table[Engine](t)

      val result = for {
        _ <- engines.put(Engine("Thomas", 1))
        e <- engines.get('name -> "Thomas" and 'number -> 1)
      } yield e

<<<<<<< HEAD
      ScanamoAlpakka.exec(alpakkaClient)(result).runForeach(_ should equal(Some(Right(Engine("Thomas", 1)))))
=======
      scanamo.exec(result).futureValue should equal(Some(Right(Engine("Thomas", 1))))
>>>>>>> 6bbe0ff9
    }
  }

  it("should get consistently asynchronously") {
    case class City(name: String, country: String)
    LocalDynamoDB.usingRandomTable(client)('name -> S) { t =>
      val cities = Table[City](t)

      val result = for {
        _ <- cities.put(City("Nashville", "US"))
        c <- cities.consistently.get('name -> "Nashville")
      } yield c

<<<<<<< HEAD
      ScanamoAlpakka.exec(alpakkaClient)(result).runForeach(_ should equal(Some(Right(City("Nashville", "US")))))
=======
      scanamo.exec(result).futureValue should equal(Some(Right(City("Nashville", "US"))))
>>>>>>> 6bbe0ff9
    }
  }

  it("should delete asynchronously") {
    LocalDynamoDB.usingRandomTable(client)('name -> S) { t =>
      case class Farm(asyncAnimals: List[String])
      case class Farmer(name: String, age: Long, farm: Farm)

      val farmers = Table[Farmer](t)

<<<<<<< HEAD
      ScanamoAlpakka
        .exec(alpakkaClient) {
          for {
            _ <- farmers.put(Farmer("McGregor", 62L, Farm(List("rabbit"))))
            _ <- farmers.delete('name -> "McGregor")
            f <- farmers.get('name -> "McGregor")
          } yield f
        }
        .runForeach(_ should equal(None))
=======
      scanamo.exec {
        for {
          _ <- farmers.put(Farmer("McGregor", 62L, Farm(List("rabbit"))))
          _ <- farmers.delete('name -> "McGregor")
          f <- farmers.get('name -> "McGregor")
        } yield f
      }.futureValue should equal(None)
>>>>>>> 6bbe0ff9
    }
  }

  it("should deleteAll asynchronously") {
    LocalDynamoDB.usingRandomTable(client)('name -> S) { t =>
      case class Farm(asyncAnimals: List[String])
      case class Farmer(name: String, age: Long, farm: Farm)

      val farmers = Table[Farmer](t)

      val dataSet = Set(
        Farmer("Patty", 200L, Farm(List("unicorn"))),
        Farmer("Ted", 40L, Farm(List("T-Rex"))),
        Farmer("Jack", 2L, Farm(List("velociraptor")))
      )

      val ops = for {
        _ <- farmers.putAll(dataSet)
        _ <- farmers.deleteAll('name -> dataSet.map(_.name))
        fs <- farmers.scan
      } yield fs

<<<<<<< HEAD
      ScanamoAlpakka.exec(alpakkaClient)(ops).runForeach(_ should equal(List.empty))
=======
      scanamo.exec(ops).futureValue should equal(List.empty)
>>>>>>> 6bbe0ff9
    }
  }

  it("should update asynchronously") {
    LocalDynamoDB.usingRandomTable(client)('location -> S) { t =>
      case class Forecast(location: String, weather: String)

      val forecasts = Table[Forecast](t)
      val ops = for {
        _ <- forecasts.put(Forecast("London", "Rain"))
        _ <- forecasts.update('location -> "London", set('weather -> "Sun"))
        fs <- forecasts.scan
      } yield fs

<<<<<<< HEAD
      ScanamoAlpakka.exec(alpakkaClient)(ops).runForeach(_ should equal(List(Right(Forecast("London", "Sun")))))
=======
      scanamo.exec(ops).futureValue should equal(List(Right(Forecast("London", "Sun"))))
>>>>>>> 6bbe0ff9
    }
  }

  it("should update asynchronously if a condition holds") {
    LocalDynamoDB.usingRandomTable(client)('location -> S) { t =>
      case class Forecast(location: String, weather: String, equipment: Option[String])

      val forecasts = Table[Forecast](t)

      val ops = for {
        _ <- forecasts.putAll(Set(Forecast("London", "Rain", None), Forecast("Birmingham", "Sun", None)))
        _ <- forecasts.given('weather -> "Rain").update('location -> "London", set('equipment -> Some("umbrella")))
        _ <- forecasts.given('weather -> "Rain").update('location -> "Birmingham", set('equipment -> Some("umbrella")))
        results <- forecasts.scan()
      } yield results

<<<<<<< HEAD
      ScanamoAlpakka
        .exec(alpakkaClient)(ops)
        .runForeach(
          _ should equal(
            List(Right(Forecast("London", "Rain", Some("umbrella"))), Right(Forecast("Birmingham", "Sun", None)))
          )
        )
=======
      scanamo.exec(ops).futureValue should equal(
        List(Right(Forecast("London", "Rain", Some("umbrella"))), Right(Forecast("Birmingham", "Sun", None)))
      )
>>>>>>> 6bbe0ff9
    }
  }

  it("should scan asynchronously") {
    LocalDynamoDB.usingRandomTable(client)('name -> S) { t =>
      case class Bear(name: String, favouriteFood: String)

      val bears = Table[Bear](t)

      val ops = for {
        _ <- bears.put(Bear("Pooh", "honey"))
        _ <- bears.put(Bear("Yogi", "picnic baskets"))
        bs <- bears.scan
      } yield bs

<<<<<<< HEAD
      ScanamoAlpakka
        .exec(alpakkaClient)(ops)
        .runForeach(
          _ should equal(
            List(Right(Bear("Pooh", "honey")), Right(Bear("Yogi", "picnic baskets")))
          )
        )
=======
      scanamo.exec(ops).futureValue should equal(
        List(Right(Bear("Pooh", "honey")), Right(Bear("Yogi", "picnic baskets")))
      )
>>>>>>> 6bbe0ff9
    }

    LocalDynamoDB.usingRandomTable(client)('name -> S) { t =>
      case class Lemming(name: String, stuff: String)
      val lemmings = Table[Lemming](t)
      val ops = for {
        _ <- lemmings.putAll(List.fill(100)(Lemming(util.Random.nextString(500), util.Random.nextString(5000))).toSet)
        ls <- lemmings.scan
      } yield ls

<<<<<<< HEAD
      ScanamoAlpakka.exec(alpakkaClient)(ops).runForeach(_.size should equal(100))
=======
      scanamo.exec(ops).futureValue.size should equal(100)
>>>>>>> 6bbe0ff9
    }
  }

  it("scans with a limit asynchronously") {
    case class Bear(name: String, favouriteFood: String)

    LocalDynamoDB.usingRandomTable(client)('name -> S) { t =>
      val bears = Table[Bear](t)
      val ops = for {
        _ <- bears.put(Bear("Pooh", "honey"))
        _ <- bears.put(Bear("Yogi", "picnic baskets"))
        bs <- bears.limit(1).scan
      } yield bs
<<<<<<< HEAD
      ScanamoAlpakka.exec(alpakkaClient)(ops).runForeach(_ should equal(List(Right(Bear("Pooh", "honey")))))
=======
      scanamo.exec(ops).futureValue should equal(List(Right(Bear("Pooh", "honey"))))
>>>>>>> 6bbe0ff9
    }
  }

  it("scanIndexWithLimit") {
    case class Bear(name: String, favouriteFood: String, alias: Option[String])

    LocalDynamoDB.withRandomTableWithSecondaryIndex(client)('name -> S)('alias -> S) { (t, i) =>
      val bears = Table[Bear](t)
      val ops = for {
        _ <- bears.put(Bear("Pooh", "honey", Some("Winnie")))
        _ <- bears.put(Bear("Yogi", "picnic baskets", None))
        _ <- bears.put(Bear("Graham", "quinoa", Some("Guardianista")))
        bs <- bears.index(i).limit(1).scan
      } yield bs
<<<<<<< HEAD
      ScanamoAlpakka
        .exec(alpakkaClient)(ops)
        .runForeach(
          _ should equal(
            List(Right(Bear("Graham", "quinoa", Some("Guardianista"))))
          )
        )
=======
      scanamo.exec(ops).futureValue should equal(
        List(Right(Bear("Graham", "quinoa", Some("Guardianista"))))
      )
>>>>>>> 6bbe0ff9
    }
  }

  it("Paginate scanIndexWithLimit") {
    case class Bear(name: String, favouriteFood: String, alias: Option[String])

    LocalDynamoDB.withRandomTableWithSecondaryIndex(client)('name -> S)('alias -> S) { (t, i) =>
      val bears = Table[Bear](t)
      val ops = for {
        _ <- bears.put(Bear("Pooh", "honey", Some("Winnie")))
        _ <- bears.put(Bear("Yogi", "picnic baskets", Some("Kanga")))
        _ <- bears.put(Bear("Graham", "quinoa", Some("Guardianista")))
        bs <- for {
          res1 <- bears.index(i).limit(1).scan
          res2 <- bears.index(i).limit(1).from('name -> "Graham" and ('alias -> "Guardianista")).scan
          res3 <- bears.index(i).limit(1).from('name -> "Yogi" and ('alias -> "Kanga")).scan
        } yield res2 ::: res3
      } yield bs

<<<<<<< HEAD
      ScanamoAlpakka
        .exec(alpakkaClient)(ops)
        .runForeach(
          _ should equal(
            List(Right(Bear("Yogi", "picnic baskets", Some("Kanga"))), Right(Bear("Pooh", "honey", Some("Winnie"))))
          )
        )
=======
      scanamo.exec(ops).futureValue should equal(
        List(Right(Bear("Yogi", "picnic baskets", Some("Kanga"))), Right(Bear("Pooh", "honey", Some("Winnie"))))
      )
>>>>>>> 6bbe0ff9
    }
  }

  it("should query asynchronously") {
    LocalDynamoDB.usingRandomTable(client)('species -> S, 'number -> N) { t =>
      case class Animal(species: String, number: Int)
      val animals = Table[Animal](t)
      val ops = for {
        _ <- animals.put(Animal("Wolf", 1))
        _ <- (1 to 3).toList.traverse(i => animals.put(Animal("Pig", i)))
        r1 <- animals.query('species -> "Pig")
        r2 <- animals.query('species -> "Pig" and 'number < 3)
        r3 <- animals.query('species -> "Pig" and 'number > 1)
        r4 <- animals.query('species -> "Pig" and 'number <= 2)
        r5 <- animals.query('species -> "Pig" and 'number >= 2)
      } yield (r1, r2, r3, r4, r5)

<<<<<<< HEAD
      ScanamoAlpakka
        .exec(alpakkaClient)(ops)
        .runForeach(
          _ should equal(
            (
              List(Right(Animal("Pig", 1)), Right(Animal("Pig", 2)), Right(Animal("Pig", 3))),
              List(Right(Animal("Pig", 1)), Right(Animal("Pig", 2))),
              List(Right(Animal("Pig", 2)), Right(Animal("Pig", 3))),
              List(Right(Animal("Pig", 1)), Right(Animal("Pig", 2))),
              List(Right(Animal("Pig", 2)), Right(Animal("Pig", 3)))
            )
          )
=======
      scanamo.exec(ops).futureValue should equal(
        (
          List(Right(Animal("Pig", 1)), Right(Animal("Pig", 2)), Right(Animal("Pig", 3))),
          List(Right(Animal("Pig", 1)), Right(Animal("Pig", 2))),
          List(Right(Animal("Pig", 2)), Right(Animal("Pig", 3))),
          List(Right(Animal("Pig", 1)), Right(Animal("Pig", 2))),
          List(Right(Animal("Pig", 2)), Right(Animal("Pig", 3)))
>>>>>>> 6bbe0ff9
        )
    }

    LocalDynamoDB.usingRandomTable(client)('mode -> S, 'line -> S) { t =>
      case class Transport(mode: String, line: String)
      val transports = Table[Transport](t)
      val ops = for {
        _ <- transports.putAll(
          Set(
            Transport("Underground", "Circle"),
            Transport("Underground", "Metropolitan"),
            Transport("Underground", "Central")
          )
        )
        ts <- transports.query('mode -> "Underground" and ('line beginsWith "C"))
      } yield ts

<<<<<<< HEAD
      ScanamoAlpakka
        .exec(alpakkaClient)(ops)
        .runForeach(
          _ should equal(
            List(Right(Transport("Underground", "Central")), Right(Transport("Underground", "Circle")))
          )
        )
=======
      scanamo.exec(ops).futureValue should equal(
        List(Right(Transport("Underground", "Central")), Right(Transport("Underground", "Circle")))
      )
>>>>>>> 6bbe0ff9
    }
  }

  it("queries with a limit asynchronously") {
    case class Transport(mode: String, line: String)

    LocalDynamoDB.withRandomTable(client)('mode -> S, 'line -> S) { t =>
      val transports = Table[Transport](t)
      val result = for {
        _ <- transports.putAll(
          Set(
            Transport("Underground", "Circle"),
            Transport("Underground", "Metropolitan"),
            Transport("Underground", "Central")
          )
        )
        rs <- transports.limit(1).query('mode -> "Underground" and ('line beginsWith "C"))
      } yield rs

<<<<<<< HEAD
      ScanamoAlpakka
        .exec(alpakkaClient)(result)
        .runForeach(
          _ should equal(
            List(Right(Transport("Underground", "Central")))
          )
        )
=======
      scanamo.exec(result).futureValue should equal(
        List(Right(Transport("Underground", "Central")))
      )
>>>>>>> 6bbe0ff9
    }
  }

  it("queries an index with a limit asynchronously") {
    case class Transport(mode: String, line: String, colour: String)

    LocalDynamoDB.withRandomTableWithSecondaryIndex(client)('mode -> S, 'line -> S)('mode -> S, 'colour -> S) {
      (t, i) =>
        val transports = Table[Transport](t)
        val result = for {
          _ <- transports.putAll(
            Set(
              Transport("Underground", "Circle", "Yellow"),
              Transport("Underground", "Metropolitan", "Magenta"),
              Transport("Underground", "Central", "Red"),
              Transport("Underground", "Picadilly", "Blue"),
              Transport("Underground", "Northern", "Black")
            )
          )
          rs <- transports
            .index(i)
            .limit(1)
            .query(
              'mode -> "Underground" and ('colour beginsWith "Bl")
            )
        } yield rs

<<<<<<< HEAD
        ScanamoAlpakka
          .exec(alpakkaClient)(result)
          .runForeach(
            _ should equal(
              List(Right(Transport("Underground", "Northern", "Black")))
            )
          )
=======
        scanamo.exec(result).futureValue should equal(
          List(Right(Transport("Underground", "Northern", "Black")))
        )
>>>>>>> 6bbe0ff9
    }
  }

  it("queries an index asynchronously with 'between' sort-key condition") {
    case class Station(mode: String, name: String, zone: Int)

    def deletaAllStations(stationTable: Table[Station], stations: Set[Station]) =
      stationTable.deleteAll(
        UniqueKeys(MultipleKeyList(('mode, 'name), stations.map(station => (station.mode, station.name))))
      )

    val LiverpoolStreet = Station("Underground", "Liverpool Street", 1)
    val CamdenTown = Station("Underground", "Camden Town", 2)
    val GoldersGreen = Station("Underground", "Golders Green", 3)
    val Hainault = Station("Underground", "Hainault", 4)

    LocalDynamoDB.withRandomTableWithSecondaryIndex(client)('mode -> S, 'name -> S)('mode -> S, 'zone -> N) { (t, i) =>
      val stationTable = Table[Station](t)
      val stations = Set(LiverpoolStreet, CamdenTown, GoldersGreen, Hainault)
      val ops = for {
        _ <- stationTable.putAll(stations)
        ts1 <- stationTable.index(i).query('mode -> "Underground" and ('zone between (2 and 4)))
        ts2 <- for { _ <- deletaAllStations(stationTable, stations); ts <- stationTable.scan } yield ts
        _ <- stationTable.putAll(Set(LiverpoolStreet))
        ts3 <- stationTable.index(i).query('mode -> "Underground" and ('zone between (2 and 4)))
        ts4 <- for { _ <- deletaAllStations(stationTable, stations); ts <- stationTable.scan } yield ts
        _ <- stationTable.putAll(Set(CamdenTown))
        ts5 <- stationTable.index(i).query('mode -> "Underground" and ('zone between (1 and 1)))
      } yield (ts1, ts2, ts3, ts4, ts5)

<<<<<<< HEAD
      ScanamoAlpakka
        .exec(alpakkaClient)(ops)
        .runForeach(
          _ should equal(
            (
              List(Right(CamdenTown), Right(GoldersGreen), Right(Hainault)),
              List.empty,
              List.empty,
              List.empty,
              List.empty
            )
          )
=======
      scanamo.exec(ops).futureValue should equal(
        (
          List(Right(CamdenTown), Right(GoldersGreen), Right(Hainault)),
          List.empty,
          List.empty,
          List.empty,
          List.empty
>>>>>>> 6bbe0ff9
        )
    }
  }

  it("queries for items that are missing an attribute") {
    case class Farmer(firstName: String, surname: String, age: Option[Int])

    LocalDynamoDB.usingRandomTable(client)('firstName -> S, 'surname -> S) { t =>
      val farmersTable = Table[Farmer](t)
      val farmerOps = for {
        _ <- farmersTable.put(Farmer("Fred", "Perry", None))
        _ <- farmersTable.put(Farmer("Fred", "McDonald", Some(54)))
        farmerWithNoAge <- farmersTable.filter(attributeNotExists('age)).query('firstName -> "Fred")
      } yield farmerWithNoAge
<<<<<<< HEAD
      ScanamoAlpakka
        .exec(alpakkaClient)(farmerOps)
        .runForeach(
          _ should equal(
            List(Right(Farmer("Fred", "Perry", None)))
          )
        )
=======
      scanamo.exec(farmerOps).futureValue should equal(
        List(Right(Farmer("Fred", "Perry", None)))
      )
>>>>>>> 6bbe0ff9
    }
  }

  it("should put multiple items asynchronously") {
    case class Rabbit(name: String)

    LocalDynamoDB.usingRandomTable(client)('name -> S) { t =>
      val rabbits = Table[Rabbit](t)
      val result = for {
        _ <- rabbits.putAll(List.fill(100)(Rabbit(util.Random.nextString(500))).toSet)
        rs <- rabbits.scan
      } yield rs

<<<<<<< HEAD
      ScanamoAlpakka.exec(alpakkaClient)(result).runForeach(_.size should equal(100))
=======
      scanamo.exec(result).futureValue.size should equal(100)
>>>>>>> 6bbe0ff9
    }
  }

  it("should get multiple items asynchronously") {
    LocalDynamoDB.usingRandomTable(client)('name -> S) { t =>
      case class Farm(animals: List[String])
      case class Farmer(name: String, age: Long, farm: Farm)
      val farmers = Table[Farmer](t)

      scanamo
        .exec(for {
          _ <- farmers.putAll(
            Set(
              Farmer("Boggis", 43L, Farm(List("chicken"))),
              Farmer("Bunce", 52L, Farm(List("goose"))),
              Farmer("Bean", 55L, Farm(List("turkey")))
            )
          )
          fs1 <- farmers.getAll(UniqueKeys(KeyList('name, Set("Boggis", "Bean"))))
          fs2 <- farmers.getAll('name -> Set("Boggis", "Bean"))
        } yield (fs1, fs2))
        .runForeach(
          _ should equal(
            (
              Set(Right(Farmer("Boggis", 43, Farm(List("chicken")))), Right(Farmer("Bean", 55, Farm(List("turkey"))))),
              Set(Right(Farmer("Boggis", 43, Farm(List("chicken")))), Right(Farmer("Bean", 55, Farm(List("turkey")))))
            )
          )
        )
    }

    LocalDynamoDB.usingRandomTable(client)('actor -> S, 'regeneration -> N) { t =>
      case class Doctor(actor: String, regeneration: Int)
      val doctors = Table[Doctor](t)

      scanamo
        .exec(for {
          _ <- doctors.putAll(Set(Doctor("McCoy", 9), Doctor("Ecclestone", 10), Doctor("Ecclestone", 11)))
          ds <- doctors.getAll(('actor and 'regeneration) -> Set("McCoy" -> 9, "Ecclestone" -> 11))
        } yield ds)
        .runForeach(_ should equal(Set(Right(Doctor("McCoy", 9)), Right(Doctor("Ecclestone", 11)))))
    }
  }

  it("should get multiple items asynchronously (automatically handling batching)") {
    LocalDynamoDB.usingRandomTable(client)('id -> N) { t =>
      case class Farm(id: Int, name: String)
      val farms = (1 to 101).map(i => Farm(i, s"Farm #$i")).toSet
      val farmsTable = Table[Farm](t)

      scanamo
        .exec(for {
          _ <- farmsTable.putAll(farms)
          fs <- farmsTable.getAll(UniqueKeys(KeyList('id, farms.map(_.id))))
        } yield fs)
        .runForeach(_ should equal(farms.map(Right(_))))
    }
  }

  it("should get multiple items consistently asynchronously (automatically handling batching)") {
    LocalDynamoDB.usingRandomTable(client)('id -> N) { t =>
      case class Farm(id: Int, name: String)
      val farms = (1 to 101).map(i => Farm(i, s"Farm #$i")).toSet
      val farmsTable = Table[Farm](t)

      scanamo
        .exec(for {
          _ <- farmsTable.putAll(farms)
          fs <- farmsTable.consistently.getAll(UniqueKeys(KeyList('id, farms.map(_.id))))
        } yield fs)
        .runForeach(_ should equal(farms.map(Right(_))))
    }
  }

  it("should return old item after put asynchronously") {
    case class Farm(animals: List[String])
    case class Farmer(name: String, age: Long, farm: Farm)

    LocalDynamoDB.usingRandomTable(client)('name -> S) { t =>
      val farmersTable = Table[Farmer](t)
      val farmerOps = for {
        _ <- farmersTable.put(Farmer("McDonald", 156L, Farm(List("sheep", "cow"))))
        result <- farmersTable.put(Farmer("McDonald", 50L, Farm(List("chicken", "cow"))))
      } yield result

<<<<<<< HEAD
      ScanamoAlpakka
        .exec(alpakkaClient)(farmerOps)
        .runForeach(
          _ should equal(
            Some(Right(Farmer("McDonald", 156L, Farm(List("sheep", "cow")))))
          )
        )
=======
      scanamo.exec(farmerOps).futureValue should equal(
        Some(Right(Farmer("McDonald", 156L, Farm(List("sheep", "cow")))))
      )
>>>>>>> 6bbe0ff9
    }
  }

  it("should return None when putting a new item asynchronously") {
    case class Farm(animals: List[String])
    case class Farmer(name: String, age: Long, farm: Farm)

    LocalDynamoDB.usingRandomTable(client)('name -> S) { t =>
      val farmersTable = Table[Farmer](t)
      val farmerOps = for {
        result <- farmersTable.put(Farmer("McDonald", 156L, Farm(List("sheep", "cow"))))
      } yield result

<<<<<<< HEAD
      ScanamoAlpakka
        .exec(alpakkaClient)(farmerOps)
        .runForeach(
          _ should equal(
            None
          )
        )
=======
      scanamo.exec(farmerOps).futureValue should equal(
        None
      )
>>>>>>> 6bbe0ff9
    }
  }

  it("conditionally put asynchronously") {
    case class Farm(animals: List[String])
    case class Farmer(name: String, age: Long, farm: Farm)

    LocalDynamoDB.usingRandomTable(client)('name -> S) { t =>
      val farmersTable = Table[Farmer](t)

      val farmerOps = for {
        _ <- farmersTable.put(Farmer("McDonald", 156L, Farm(List("sheep", "cow"))))
        _ <- farmersTable.given('age -> 156L).put(Farmer("McDonald", 156L, Farm(List("sheep", "chicken"))))
        _ <- farmersTable.given('age -> 15L).put(Farmer("McDonald", 156L, Farm(List("gnu", "chicken"))))
        farmerWithNewStock <- farmersTable.get('name -> "McDonald")
      } yield farmerWithNewStock

<<<<<<< HEAD
      ScanamoAlpakka
        .exec(alpakkaClient)(farmerOps)
        .runForeach(
          _ should equal(
            Some(Right(Farmer("McDonald", 156, Farm(List("sheep", "chicken")))))
          )
        )
=======
      scanamo.exec(farmerOps).futureValue should equal(
        Some(Right(Farmer("McDonald", 156, Farm(List("sheep", "chicken")))))
      )
>>>>>>> 6bbe0ff9
    }
  }

  it("conditionally put asynchronously with 'between' condition") {
    case class Farm(animals: List[String])
    case class Farmer(name: String, age: Long, farm: Farm)

    LocalDynamoDB.usingRandomTable(client)('name -> S) { t =>
      val farmersTable = Table[Farmer](t)

      val farmerOps = for {
        _ <- farmersTable.put(Farmer("McDonald", 55, Farm(List("sheep", "cow"))))
        _ <- farmersTable.put(Farmer("Butch", 57, Farm(List("cattle"))))
        _ <- farmersTable.put(Farmer("Wade", 58, Farm(List("chicken", "sheep"))))
        _ <- farmersTable.given('age between (56 and 57)).put(Farmer("Butch", 57, Farm(List("chicken"))))
        _ <- farmersTable.given('age between (58 and 59)).put(Farmer("Butch", 57, Farm(List("dinosaur"))))
        farmerButch <- farmersTable.get('name -> "Butch")
      } yield farmerButch
<<<<<<< HEAD
      ScanamoAlpakka
        .exec(alpakkaClient)(farmerOps)
        .runForeach(
          _ should equal(
            Some(Right(Farmer("Butch", 57, Farm(List("chicken")))))
          )
        )
=======
      scanamo.exec(farmerOps).futureValue should equal(
        Some(Right(Farmer("Butch", 57, Farm(List("chicken")))))
      )
>>>>>>> 6bbe0ff9
    }
  }

  it("conditionally delete asynchronously") {
    case class Gremlin(number: Int, wet: Boolean)

    LocalDynamoDB.usingRandomTable(client)('number -> N) { t =>
      val gremlinsTable = Table[Gremlin](t)

      val ops = for {
        _ <- gremlinsTable.putAll(Set(Gremlin(1, false), Gremlin(2, true)))
        _ <- gremlinsTable.given('wet -> true).delete('number -> 1)
        _ <- gremlinsTable.given('wet -> true).delete('number -> 2)
        remainingGremlins <- gremlinsTable.scan()
      } yield remainingGremlins

<<<<<<< HEAD
      ScanamoAlpakka
        .exec(alpakkaClient)(ops)
        .runForeach(
          _ should equal(
            List(Right(Gremlin(1, false)))
          )
        )
=======
      scanamo.exec(ops).futureValue should equal(
        List(Right(Gremlin(1, false)))
      )
>>>>>>> 6bbe0ff9
    }
  }
}<|MERGE_RESOLUTION|>--- conflicted
+++ resolved
@@ -50,19 +50,13 @@
         f <- farmers.get('name -> "McDonald")
       } yield f
 
-<<<<<<< HEAD
-      ScanamoAlpakka
-        .exec(alpakkaClient)(result)
+      scanamo
+        .exec(result)
         .runForeach(
           _ should equal(
             Some(Right(Farmer("McDonald", 156, Farm(List("sheep", "cow")))))
           )
         )
-=======
-      scanamo.exec(result).futureValue should equal(
-        Some(Right(Farmer("McDonald", 156, Farm(List("sheep", "cow")))))
-      )
->>>>>>> 6bbe0ff9
     }
   }
 
@@ -79,19 +73,13 @@
         r2 <- farmers.get('name -> "Maggot")
       } yield (r1, r1 == r2)
 
-<<<<<<< HEAD
-      ScanamoAlpakka
-        .exec(alpakkaClient)(result)
+      scanamo
+        .exec(result)
         .runForeach(
           _ should equal(
             (Some(Right(Farmer("Maggot", 75, Farm(List("dog"))))), true)
           )
         )
-=======
-      scanamo.exec(result).futureValue should equal(
-        (Some(Right(Farmer("Maggot", 75, Farm(List("dog"))))), true)
-      )
->>>>>>> 6bbe0ff9
     }
 
     LocalDynamoDB.usingRandomTable(client)('name -> S, 'number -> N) { t =>
@@ -104,11 +92,7 @@
         e <- engines.get('name -> "Thomas" and 'number -> 1)
       } yield e
 
-<<<<<<< HEAD
-      ScanamoAlpakka.exec(alpakkaClient)(result).runForeach(_ should equal(Some(Right(Engine("Thomas", 1)))))
-=======
-      scanamo.exec(result).futureValue should equal(Some(Right(Engine("Thomas", 1))))
->>>>>>> 6bbe0ff9
+      scanamo.exec(result).runForeach(_ should equal(Some(Right(Engine("Thomas", 1)))))
     }
   }
 
@@ -122,11 +106,7 @@
         c <- cities.consistently.get('name -> "Nashville")
       } yield c
 
-<<<<<<< HEAD
-      ScanamoAlpakka.exec(alpakkaClient)(result).runForeach(_ should equal(Some(Right(City("Nashville", "US")))))
-=======
-      scanamo.exec(result).futureValue should equal(Some(Right(City("Nashville", "US"))))
->>>>>>> 6bbe0ff9
+      scanamo.exec(result).runForeach(_ should equal(Some(Right(City("Nashville", "US")))))
     }
   }
 
@@ -137,25 +117,13 @@
 
       val farmers = Table[Farmer](t)
 
-<<<<<<< HEAD
-      ScanamoAlpakka
-        .exec(alpakkaClient) {
-          for {
-            _ <- farmers.put(Farmer("McGregor", 62L, Farm(List("rabbit"))))
-            _ <- farmers.delete('name -> "McGregor")
-            f <- farmers.get('name -> "McGregor")
-          } yield f
-        }
-        .runForeach(_ should equal(None))
-=======
       scanamo.exec {
         for {
           _ <- farmers.put(Farmer("McGregor", 62L, Farm(List("rabbit"))))
           _ <- farmers.delete('name -> "McGregor")
           f <- farmers.get('name -> "McGregor")
         } yield f
-      }.futureValue should equal(None)
->>>>>>> 6bbe0ff9
+      }.runForeach(_ should equal(None))
     }
   }
 
@@ -178,11 +146,7 @@
         fs <- farmers.scan
       } yield fs
 
-<<<<<<< HEAD
-      ScanamoAlpakka.exec(alpakkaClient)(ops).runForeach(_ should equal(List.empty))
-=======
-      scanamo.exec(ops).futureValue should equal(List.empty)
->>>>>>> 6bbe0ff9
+      scanamo.exec(ops).runForeach(_ should equal(List.empty))
     }
   }
 
@@ -197,11 +161,7 @@
         fs <- forecasts.scan
       } yield fs
 
-<<<<<<< HEAD
-      ScanamoAlpakka.exec(alpakkaClient)(ops).runForeach(_ should equal(List(Right(Forecast("London", "Sun")))))
-=======
-      scanamo.exec(ops).futureValue should equal(List(Right(Forecast("London", "Sun"))))
->>>>>>> 6bbe0ff9
+      scanamo.exec(ops).runForeach(_ should equal(List(Right(Forecast("London", "Sun")))))
     }
   }
 
@@ -218,19 +178,13 @@
         results <- forecasts.scan()
       } yield results
 
-<<<<<<< HEAD
-      ScanamoAlpakka
-        .exec(alpakkaClient)(ops)
+      scanamo
+        .exec(ops)
         .runForeach(
           _ should equal(
             List(Right(Forecast("London", "Rain", Some("umbrella"))), Right(Forecast("Birmingham", "Sun", None)))
           )
         )
-=======
-      scanamo.exec(ops).futureValue should equal(
-        List(Right(Forecast("London", "Rain", Some("umbrella"))), Right(Forecast("Birmingham", "Sun", None)))
-      )
->>>>>>> 6bbe0ff9
     }
   }
 
@@ -246,19 +200,13 @@
         bs <- bears.scan
       } yield bs
 
-<<<<<<< HEAD
-      ScanamoAlpakka
-        .exec(alpakkaClient)(ops)
+      scanamo
+        .exec(ops)
         .runForeach(
           _ should equal(
             List(Right(Bear("Pooh", "honey")), Right(Bear("Yogi", "picnic baskets")))
           )
         )
-=======
-      scanamo.exec(ops).futureValue should equal(
-        List(Right(Bear("Pooh", "honey")), Right(Bear("Yogi", "picnic baskets")))
-      )
->>>>>>> 6bbe0ff9
     }
 
     LocalDynamoDB.usingRandomTable(client)('name -> S) { t =>
@@ -269,11 +217,7 @@
         ls <- lemmings.scan
       } yield ls
 
-<<<<<<< HEAD
-      ScanamoAlpakka.exec(alpakkaClient)(ops).runForeach(_.size should equal(100))
-=======
-      scanamo.exec(ops).futureValue.size should equal(100)
->>>>>>> 6bbe0ff9
+      scanamo.exec(ops).runForeach(_.size should equal(100))
     }
   }
 
@@ -287,11 +231,7 @@
         _ <- bears.put(Bear("Yogi", "picnic baskets"))
         bs <- bears.limit(1).scan
       } yield bs
-<<<<<<< HEAD
-      ScanamoAlpakka.exec(alpakkaClient)(ops).runForeach(_ should equal(List(Right(Bear("Pooh", "honey")))))
-=======
-      scanamo.exec(ops).futureValue should equal(List(Right(Bear("Pooh", "honey"))))
->>>>>>> 6bbe0ff9
+      scanamo.exec(ops).runForeach(_ should equal(List(Right(Bear("Pooh", "honey")))))
     }
   }
 
@@ -306,19 +246,13 @@
         _ <- bears.put(Bear("Graham", "quinoa", Some("Guardianista")))
         bs <- bears.index(i).limit(1).scan
       } yield bs
-<<<<<<< HEAD
-      ScanamoAlpakka
-        .exec(alpakkaClient)(ops)
+      scanamo
+        .exec(ops)
         .runForeach(
           _ should equal(
             List(Right(Bear("Graham", "quinoa", Some("Guardianista"))))
           )
         )
-=======
-      scanamo.exec(ops).futureValue should equal(
-        List(Right(Bear("Graham", "quinoa", Some("Guardianista"))))
-      )
->>>>>>> 6bbe0ff9
     }
   }
 
@@ -338,19 +272,13 @@
         } yield res2 ::: res3
       } yield bs
 
-<<<<<<< HEAD
-      ScanamoAlpakka
-        .exec(alpakkaClient)(ops)
+      scanamo
+        .exec(ops)
         .runForeach(
           _ should equal(
             List(Right(Bear("Yogi", "picnic baskets", Some("Kanga"))), Right(Bear("Pooh", "honey", Some("Winnie"))))
           )
         )
-=======
-      scanamo.exec(ops).futureValue should equal(
-        List(Right(Bear("Yogi", "picnic baskets", Some("Kanga"))), Right(Bear("Pooh", "honey", Some("Winnie"))))
-      )
->>>>>>> 6bbe0ff9
     }
   }
 
@@ -368,9 +296,8 @@
         r5 <- animals.query('species -> "Pig" and 'number >= 2)
       } yield (r1, r2, r3, r4, r5)
 
-<<<<<<< HEAD
-      ScanamoAlpakka
-        .exec(alpakkaClient)(ops)
+      scanamo
+        .exec(ops)
         .runForeach(
           _ should equal(
             (
@@ -381,15 +308,6 @@
               List(Right(Animal("Pig", 2)), Right(Animal("Pig", 3)))
             )
           )
-=======
-      scanamo.exec(ops).futureValue should equal(
-        (
-          List(Right(Animal("Pig", 1)), Right(Animal("Pig", 2)), Right(Animal("Pig", 3))),
-          List(Right(Animal("Pig", 1)), Right(Animal("Pig", 2))),
-          List(Right(Animal("Pig", 2)), Right(Animal("Pig", 3))),
-          List(Right(Animal("Pig", 1)), Right(Animal("Pig", 2))),
-          List(Right(Animal("Pig", 2)), Right(Animal("Pig", 3)))
->>>>>>> 6bbe0ff9
         )
     }
 
@@ -407,19 +325,13 @@
         ts <- transports.query('mode -> "Underground" and ('line beginsWith "C"))
       } yield ts
 
-<<<<<<< HEAD
-      ScanamoAlpakka
-        .exec(alpakkaClient)(ops)
+      scanamo
+        .exec(ops)
         .runForeach(
           _ should equal(
             List(Right(Transport("Underground", "Central")), Right(Transport("Underground", "Circle")))
           )
         )
-=======
-      scanamo.exec(ops).futureValue should equal(
-        List(Right(Transport("Underground", "Central")), Right(Transport("Underground", "Circle")))
-      )
->>>>>>> 6bbe0ff9
     }
   }
 
@@ -439,19 +351,13 @@
         rs <- transports.limit(1).query('mode -> "Underground" and ('line beginsWith "C"))
       } yield rs
 
-<<<<<<< HEAD
-      ScanamoAlpakka
-        .exec(alpakkaClient)(result)
+      scanamo
+        .exec(result)
         .runForeach(
           _ should equal(
             List(Right(Transport("Underground", "Central")))
           )
         )
-=======
-      scanamo.exec(result).futureValue should equal(
-        List(Right(Transport("Underground", "Central")))
-      )
->>>>>>> 6bbe0ff9
     }
   }
 
@@ -479,19 +385,13 @@
             )
         } yield rs
 
-<<<<<<< HEAD
-        ScanamoAlpakka
-          .exec(alpakkaClient)(result)
+        scanamo
+          .exec(result)
           .runForeach(
             _ should equal(
               List(Right(Transport("Underground", "Northern", "Black")))
             )
           )
-=======
-        scanamo.exec(result).futureValue should equal(
-          List(Right(Transport("Underground", "Northern", "Black")))
-        )
->>>>>>> 6bbe0ff9
     }
   }
 
@@ -522,9 +422,8 @@
         ts5 <- stationTable.index(i).query('mode -> "Underground" and ('zone between (1 and 1)))
       } yield (ts1, ts2, ts3, ts4, ts5)
 
-<<<<<<< HEAD
-      ScanamoAlpakka
-        .exec(alpakkaClient)(ops)
+      scanamo
+        .exec(ops)
         .runForeach(
           _ should equal(
             (
@@ -535,15 +434,6 @@
               List.empty
             )
           )
-=======
-      scanamo.exec(ops).futureValue should equal(
-        (
-          List(Right(CamdenTown), Right(GoldersGreen), Right(Hainault)),
-          List.empty,
-          List.empty,
-          List.empty,
-          List.empty
->>>>>>> 6bbe0ff9
         )
     }
   }
@@ -558,19 +448,13 @@
         _ <- farmersTable.put(Farmer("Fred", "McDonald", Some(54)))
         farmerWithNoAge <- farmersTable.filter(attributeNotExists('age)).query('firstName -> "Fred")
       } yield farmerWithNoAge
-<<<<<<< HEAD
-      ScanamoAlpakka
-        .exec(alpakkaClient)(farmerOps)
+      scanamo
+        .exec(farmerOps)
         .runForeach(
           _ should equal(
             List(Right(Farmer("Fred", "Perry", None)))
           )
         )
-=======
-      scanamo.exec(farmerOps).futureValue should equal(
-        List(Right(Farmer("Fred", "Perry", None)))
-      )
->>>>>>> 6bbe0ff9
     }
   }
 
@@ -584,11 +468,7 @@
         rs <- rabbits.scan
       } yield rs
 
-<<<<<<< HEAD
-      ScanamoAlpakka.exec(alpakkaClient)(result).runForeach(_.size should equal(100))
-=======
-      scanamo.exec(result).futureValue.size should equal(100)
->>>>>>> 6bbe0ff9
+      scanamo.exec(result).runForeach(_.size should equal(100))
     }
   }
 
@@ -674,19 +554,13 @@
         result <- farmersTable.put(Farmer("McDonald", 50L, Farm(List("chicken", "cow"))))
       } yield result
 
-<<<<<<< HEAD
-      ScanamoAlpakka
-        .exec(alpakkaClient)(farmerOps)
+      scanamo
+        .exec(farmerOps)
         .runForeach(
           _ should equal(
             Some(Right(Farmer("McDonald", 156L, Farm(List("sheep", "cow")))))
           )
         )
-=======
-      scanamo.exec(farmerOps).futureValue should equal(
-        Some(Right(Farmer("McDonald", 156L, Farm(List("sheep", "cow")))))
-      )
->>>>>>> 6bbe0ff9
     }
   }
 
@@ -700,19 +574,13 @@
         result <- farmersTable.put(Farmer("McDonald", 156L, Farm(List("sheep", "cow"))))
       } yield result
 
-<<<<<<< HEAD
-      ScanamoAlpakka
-        .exec(alpakkaClient)(farmerOps)
+      scanamo
+        .exec(farmerOps)
         .runForeach(
           _ should equal(
             None
           )
         )
-=======
-      scanamo.exec(farmerOps).futureValue should equal(
-        None
-      )
->>>>>>> 6bbe0ff9
     }
   }
 
@@ -730,19 +598,13 @@
         farmerWithNewStock <- farmersTable.get('name -> "McDonald")
       } yield farmerWithNewStock
 
-<<<<<<< HEAD
-      ScanamoAlpakka
-        .exec(alpakkaClient)(farmerOps)
+      scanamo
+        .exec(farmerOps)
         .runForeach(
           _ should equal(
             Some(Right(Farmer("McDonald", 156, Farm(List("sheep", "chicken")))))
           )
         )
-=======
-      scanamo.exec(farmerOps).futureValue should equal(
-        Some(Right(Farmer("McDonald", 156, Farm(List("sheep", "chicken")))))
-      )
->>>>>>> 6bbe0ff9
     }
   }
 
@@ -761,19 +623,13 @@
         _ <- farmersTable.given('age between (58 and 59)).put(Farmer("Butch", 57, Farm(List("dinosaur"))))
         farmerButch <- farmersTable.get('name -> "Butch")
       } yield farmerButch
-<<<<<<< HEAD
-      ScanamoAlpakka
-        .exec(alpakkaClient)(farmerOps)
+      scanamo
+        .exec(farmerOps)
         .runForeach(
           _ should equal(
             Some(Right(Farmer("Butch", 57, Farm(List("chicken")))))
           )
         )
-=======
-      scanamo.exec(farmerOps).futureValue should equal(
-        Some(Right(Farmer("Butch", 57, Farm(List("chicken")))))
-      )
->>>>>>> 6bbe0ff9
     }
   }
 
@@ -790,19 +646,13 @@
         remainingGremlins <- gremlinsTable.scan()
       } yield remainingGremlins
 
-<<<<<<< HEAD
-      ScanamoAlpakka
-        .exec(alpakkaClient)(ops)
+      scanamo
+        .exec(ops)
         .runForeach(
           _ should equal(
             List(Right(Gremlin(1, false)))
           )
         )
-=======
-      scanamo.exec(ops).futureValue should equal(
-        List(Right(Gremlin(1, false)))
-      )
->>>>>>> 6bbe0ff9
     }
   }
 }