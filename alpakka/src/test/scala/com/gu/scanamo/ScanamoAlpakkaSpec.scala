package com.gu.scanamo

import akka.actor.ActorSystem
import akka.stream.ActorMaterializer
import akka.stream.alpakka.dynamodb.impl.DynamoSettings
import akka.stream.alpakka.dynamodb.scaladsl.DynamoClient
import com.amazonaws.services.dynamodbv2.model.ScalarAttributeType._
import com.gu.scanamo.query._
import com.gu.scanamo.generic.auto._
import com.gu.scanamo.DynamoFormat._
import org.scalatest.concurrent.ScalaFutures
import org.scalatest.time.{Millis, Seconds, Span}
import org.scalatest.{BeforeAndAfterAll, FunSpecLike, Matchers}

class ScanamoAlpakkaSpec extends FunSpecLike with BeforeAndAfterAll with Matchers with ScalaFutures {

  implicit val system = ActorSystem("scanamo-alpakka")

  override protected def afterAll(): Unit = {
    system.terminate()
    super.afterAll()
  }

  implicit val materializer = ActorMaterializer.create(system)
  implicit val executor = system.dispatcher
  implicit val defaultPatience =
    PatienceConfig(timeout = Span(2, Seconds), interval = Span(15, Millis))

  val client = LocalDynamoDB.client()
  val alpakkaClient = DynamoClient(
    DynamoSettings(
      region = "",
      host = "localhost",
      port = 8042,
      parallelism = 2
    )
  )

  it("should put asynchronously") {
    LocalDynamoDB.usingRandomTable(client)('name -> S) { t=>
      case class Farm(asyncAnimals: List[String])
      case class Farmer(name: String, age: Long, farm: Farm)

      import com.gu.scanamo.syntax._

      val result = for {
        _ <- ScanamoAlpakka.put(alpakkaClient)(t)(Farmer("McDonald", 156L, Farm(List("sheep", "cow"))))
      } yield Scanamo.get[Farmer](client)(t)('name -> "McDonald")

      result.futureValue should equal(Some(Right(Farmer("McDonald", 156, Farm(List("sheep", "cow"))))))
    }
  }

  it("should get asynchronously") {
    LocalDynamoDB.usingRandomTable(client)('name -> S) { t =>
      case class Farm(asyncAnimals: List[String])
      case class Farmer(name: String, age: Long, farm: Farm)

      Scanamo.put(client)(t)(Farmer("Maggot", 75L, Farm(List("dog"))))

      ScanamoAlpakka
        .get[Farmer](alpakkaClient)(t)(UniqueKey(KeyEquals('name, "Maggot")))
        .futureValue should equal(Some(Right(Farmer("Maggot", 75, Farm(List("dog"))))))

      import com.gu.scanamo.syntax._

      ScanamoAlpakka.get[Farmer](alpakkaClient)(t)('name -> "Maggot").futureValue should equal(
        Some(Right(Farmer("Maggot", 75, Farm(List("dog"))))))
    }

    LocalDynamoDB.usingRandomTable(client)('name -> S, 'number -> N) { t =>
      case class Engine(name: String, number: Int)

      Scanamo.put(client)(t)(Engine("Thomas", 1))

      import com.gu.scanamo.syntax._
      ScanamoAlpakka
        .get[Engine](alpakkaClient)(t)('name -> "Thomas" and 'number -> 1)
        .futureValue should equal(Some(Right(Engine("Thomas", 1))))
    }
  }

  it("should get consistently asynchronously") {
    case class City(name: String, country: String)
<<<<<<< HEAD
    
    LocalDynamoDB.usingTable(client)("asyncAlpakkaCities")('name -> S) {
=======
    LocalDynamoDB.usingRandomTable(client)('name -> S) { t =>
>>>>>>> 9a24ddd6

      import com.gu.scanamo.syntax._
      ScanamoAlpakka.put(alpakkaClient)(t)(City("Nashville", "US")).flatMap {
        case _ =>
          ScanamoAlpakka
            .getWithConsistency[City](alpakkaClient)(t)('name -> "Nashville")
      }.futureValue should equal(Some(Right(City("Nashville", "US"))))
    }
  }

  it("should delete asynchronously") {
    LocalDynamoDB.usingRandomTable(client)('name -> S) { t =>

      case class Farm(asyncAnimals: List[String])
      case class Farmer(name: String, age: Long, farm: Farm)

      Scanamo.put(client)(t)(Farmer("McGregor", 62L, Farm(List("rabbit"))))

      import com.gu.scanamo.syntax._

      val maybeFarmer = for {
        _ <- ScanamoAlpakka.delete(alpakkaClient)(t)('name -> "McGregor")
      } yield Scanamo.get[Farmer](client)(t)('name -> "McGregor")

      maybeFarmer.futureValue should equal(None)
    }
  }

  it("should deleteAll asynchronously") {
    LocalDynamoDB.usingRandomTable(client)('name -> S) { t =>

      case class Farm(asyncAnimals: List[String])
      case class Farmer(name: String, age: Long, farm: Farm)

      import com.gu.scanamo.syntax._

      val dataSet = Set(
        Farmer("Patty", 200L, Farm(List("unicorn"))),
        Farmer("Ted", 40L, Farm(List("T-Rex"))),
        Farmer("Jack", 2L, Farm(List("velociraptor")))
      )

      Scanamo.putAll(client)(t)(dataSet)

      val maybeFarmer = for {
        _ <- ScanamoAlpakka.deleteAll(alpakkaClient)(t)('name -> dataSet.map(_.name))
      } yield Scanamo.scan[Farmer](client)(t)

      maybeFarmer.futureValue should equal(List.empty)
    }
  }

  it("should update asynchronously") {
    LocalDynamoDB.usingRandomTable(client)('location -> S) { t =>

      case class Forecast(location: String, weather: String)

      Scanamo.put(client)(t)(Forecast("London", "Rain"))

      import com.gu.scanamo.syntax._

      val forecasts = for {
<<<<<<< HEAD
        _ <- ScanamoAlpakka.update[Forecast](alpakkaClient)("forecast")('location -> "London", set('weather -> "Sun"))
      } yield Scanamo.scan[Forecast](client)("forecast")
=======
        _ <- ScanamoAlpakka.update(alpakkaClient)(t)('location -> "London", set('weather -> "Sun"))
      } yield Scanamo.scan[Forecast](client)(t)
>>>>>>> 9a24ddd6

      forecasts.futureValue should equal(List(Right(Forecast("London", "Sun"))))
    }
  }

  it("should update asynchronously if a condition holds") {
    LocalDynamoDB.usingRandomTable(client)('location -> S) { T =>

      case class Forecast(location: String, weather: String, equipment: Option[String])

      val forecasts = Table[Forecast](T)

      import com.gu.scanamo.syntax._

      val ops = for {
        _ <- forecasts.putAll(Set(Forecast("London", "Rain", None), Forecast("Birmingham", "Sun", None)))
        _ <- forecasts.given('weather -> "Rain").update('location -> "London", set('equipment -> Some("umbrella")))
        _ <- forecasts.given('weather -> "Rain").update('location -> "Birmingham", set('equipment -> Some("umbrella")))
        results <- forecasts.scan()
      } yield results

      ScanamoAlpakka.exec(alpakkaClient)(ops).futureValue should equal(
        List(Right(Forecast("London", "Rain", Some("umbrella"))), Right(Forecast("Birmingham", "Sun", None))))
    }
  }

  it("should scan asynchronously") {
    LocalDynamoDB.usingRandomTable(client)('name -> S) { t =>

      case class Bear(name: String, favouriteFood: String)

      Scanamo.put(client)(t)(Bear("Pooh", "honey"))
      Scanamo.put(client)(t)(Bear("Yogi", "picnic baskets"))

      ScanamoAlpakka.scan[Bear](alpakkaClient)(t).futureValue.toList should equal(
        List(Right(Bear("Pooh", "honey")), Right(Bear("Yogi", "picnic baskets")))
      )
    }

    LocalDynamoDB.usingRandomTable(client)('name -> S) { t =>

      case class Lemming(name: String, stuff: String)

      Scanamo.putAll(client)(t)(
        (for { _ <- 0 until 100 } yield Lemming(util.Random.nextString(500), util.Random.nextString(5000))).toSet
      )

      ScanamoAlpakka.scan[Lemming](alpakkaClient)(t).futureValue.toList.size should equal(100)
    }
  }

  it("scans with a limit asynchronously") {
    case class Bear(name: String, favouriteFood: String)

    LocalDynamoDB.usingRandomTable(client)('name -> S) { t =>
      Scanamo.put(client)(t)(Bear("Pooh", "honey"))
      Scanamo.put(client)(t)(Bear("Yogi", "picnic baskets"))
      val results = ScanamoAlpakka.scanWithLimit[Bear](alpakkaClient)(t, 1)
      results.futureValue should equal(List(Right(Bear("Pooh", "honey"))))
    }
  }

  it("paginates with a limit asynchronously") {
    case class Bear(name: String, favouriteFood: String)

    LocalDynamoDB.usingRandomTable(client)('name -> S) { t =>
      Scanamo.put(client)(t)(Bear("Pooh", "honey"))
      Scanamo.put(client)(t)(Bear("Yogi", "picnic baskets"))
      Scanamo.put(client)(t)(Bear("Graham", "quinoa"))
      val results = for {
        res1 <- ScanamoAlpakka.scanFrom[Bear](alpakkaClient)(t, 1, None)
        res2 <- ScanamoAlpakka.scanFrom[Bear](alpakkaClient)(t, 1, res1._2)
        res3 <- ScanamoAlpakka.scanFrom[Bear](alpakkaClient)(t, 1, res2._2)
      } yield res2._1 ::: res3._1
      results.futureValue should equal(List(Right(Bear("Yogi", "picnic baskets")), Right(Bear("Graham", "quinoa"))))
    }
  }

  it("scanIndexWithLimit") {
    case class Bear(name: String, favouriteFood: String, alias: Option[String])

    LocalDynamoDB.withRandomTableWithSecondaryIndex(client)('name -> S)('alias -> S) { (t, i) =>
      Scanamo.put(client)(t)(Bear("Pooh", "honey", Some("Winnie")))
      Scanamo.put(client)(t)(Bear("Yogi", "picnic baskets", None))
      Scanamo.put(client)(t)(Bear("Graham", "quinoa", Some("Guardianista")))
      val results = ScanamoAlpakka.scanIndexWithLimit[Bear](alpakkaClient)(t, i, 1)
      results.futureValue should equal(List(Right(Bear("Graham", "quinoa", Some("Guardianista")))))
    }
  }

  it("Paginate scanIndexWithLimit") {
    case class Bear(name: String, favouriteFood: String, alias: Option[String])

    LocalDynamoDB.withRandomTableWithSecondaryIndex(client)('name -> S)('alias -> S) { (t, i) =>
      Scanamo.put(client)(t)(Bear("Pooh", "honey", Some("Winnie")))
      Scanamo.put(client)(t)(Bear("Yogi", "picnic baskets", Some("Kanga")))
      Scanamo.put(client)(t)(Bear("Graham", "quinoa", Some("Guardianista")))
      val results = for {
        res1 <- ScanamoAlpakka.scanIndexFrom[Bear](alpakkaClient)(t, i, 1, None)
        res2 <- ScanamoAlpakka.scanIndexFrom[Bear](alpakkaClient)(t, i, 1, res1._2)
        res3 <- ScanamoAlpakka.scanIndexFrom[Bear](alpakkaClient)(t, i, 1, res2._2)
      } yield res2._1 ::: res3._1

      results.futureValue should equal(
        List(Right(Bear("Yogi", "picnic baskets", Some("Kanga"))), Right(Bear("Pooh", "honey", Some("Winnie")))))
    }
  }

  it("should query asynchronously") {
    LocalDynamoDB.usingRandomTable(client)('species -> S, 'number -> N) { t =>

      case class Animal(species: String, number: Int)

      Scanamo.put(client)(t)(Animal("Wolf", 1))

      for { i <- 1 to 3 } Scanamo.put(client)(t)(Animal("Pig", i))

      import com.gu.scanamo.syntax._

      ScanamoAlpakka.query[Animal](alpakkaClient)(t)('species -> "Pig").futureValue.toList should equal(
        List(Right(Animal("Pig", 1)), Right(Animal("Pig", 2)), Right(Animal("Pig", 3))))

      ScanamoAlpakka
        .query[Animal](alpakkaClient)(t)('species -> "Pig" and 'number < 3)
        .futureValue
        .toList should equal(List(Right(Animal("Pig", 1)), Right(Animal("Pig", 2))))

      ScanamoAlpakka
        .query[Animal](alpakkaClient)(t)('species -> "Pig" and 'number > 1)
        .futureValue
        .toList should equal(List(Right(Animal("Pig", 2)), Right(Animal("Pig", 3))))

      ScanamoAlpakka
        .query[Animal](alpakkaClient)(t)('species -> "Pig" and 'number <= 2)
        .futureValue
        .toList should equal(List(Right(Animal("Pig", 1)), Right(Animal("Pig", 2))))

      ScanamoAlpakka
        .query[Animal](alpakkaClient)(t)('species -> "Pig" and 'number >= 2)
        .futureValue
        .toList should equal(List(Right(Animal("Pig", 2)), Right(Animal("Pig", 3))))

    }

    LocalDynamoDB.usingRandomTable(client)('mode -> S, 'line -> S) { t =>

      case class Transport(mode: String, line: String)

      import com.gu.scanamo.syntax._

      Scanamo.putAll(client)(t)(
        Set(
          Transport("Underground", "Circle"),
          Transport("Underground", "Metropolitan"),
          Transport("Underground", "Central")))

      ScanamoAlpakka
        .query[Transport](alpakkaClient)(t)('mode -> "Underground" and ('line beginsWith "C"))
        .futureValue
        .toList should equal(
        List(Right(Transport("Underground", "Central")), Right(Transport("Underground", "Circle"))))
    }
  }

  it("queries with a limit asynchronously") {
    import com.gu.scanamo.syntax._

    case class Transport(mode: String, line: String)

    LocalDynamoDB.withRandomTable(client)('mode -> S, 'line -> S) { tableName =>
      Scanamo.putAll(client)(tableName)(
        Set(
          Transport("Underground", "Circle"),
          Transport("Underground", "Metropolitan"),
          Transport("Underground", "Central")))
      val results = ScanamoAlpakka.queryWithLimit[Transport](alpakkaClient)(tableName)(
        'mode -> "Underground" and ('line beginsWith "C"),
        1)
      results.futureValue should equal(List(Right(Transport("Underground", "Central"))))
    }
  }

  it("queries an index with a limit asynchronously") {
    case class Transport(mode: String, line: String, colour: String)

    import com.gu.scanamo.syntax._

    LocalDynamoDB.withRandomTableWithSecondaryIndex(client)('mode -> S, 'line -> S)(
      'mode -> S,
      'colour -> S) { (t, i) =>
      Scanamo.putAll(client)(t)(
        Set(
          Transport("Underground", "Circle", "Yellow"),
          Transport("Underground", "Metropolitan", "Magenta"),
          Transport("Underground", "Central", "Red"),
          Transport("Underground", "Picadilly", "Blue"),
          Transport("Underground", "Northern", "Black")
        ))
      val results = ScanamoAlpakka.queryIndexWithLimit[Transport](alpakkaClient)(t, i)(
        'mode -> "Underground" and ('colour beginsWith "Bl"),
        1)

      results.futureValue should equal(List(Right(Transport("Underground", "Northern", "Black"))))
    }
  }

  it("queries an index asynchronously with 'between' sort-key condition") {
    case class Station(mode: String, name: String, zone: Int)

    import com.gu.scanamo.syntax._

    def deletaAllStations(client: DynamoClient, tableName: String, stations: Set[Station]) = {
      ScanamoAlpakka.delete(client)(tableName)('mode -> "Underground")
      ScanamoAlpakka.deleteAll(client)(tableName)(
        UniqueKeys(MultipleKeyList(('mode, 'name), stations.map(station => (station.mode, station.name))))
      )
    }
    val LiverpoolStreet = Station("Underground", "Liverpool Street", 1)
    val CamdenTown = Station("Underground", "Camden Town", 2)
    val GoldersGreen = Station("Underground", "Golders Green", 3)
    val Hainault = Station("Underground", "Hainault", 4)

    LocalDynamoDB.withRandomTableWithSecondaryIndex(client)('mode -> S, 'name -> S)(
      'mode -> S,
      'zone -> N) { (t, i) =>
      val stations = Set(LiverpoolStreet, CamdenTown, GoldersGreen, Hainault)
      Scanamo.putAll(client)(t)(stations)
      val results1 = ScanamoAlpakka.queryIndex[Station](alpakkaClient)(t, i)(
        'mode -> "Underground" and ('zone between (2 and 4)))

      results1.futureValue should equal(List(Right(CamdenTown), Right(GoldersGreen), Right(Hainault)))

      val maybeStations1 = for { _ <- deletaAllStations(alpakkaClient, t, stations) } yield
        Scanamo.scan[Station](client)(t)
      maybeStations1.futureValue should equal(List.empty)

      Scanamo.putAll(client)(t)(Set(LiverpoolStreet))
      val results2 = ScanamoAlpakka.queryIndex[Station](alpakkaClient)(t, i)(
        'mode -> "Underground" and ('zone between (2 and 4)))
      results2.futureValue should equal(List.empty)

      val maybeStations2 = for { _ <- deletaAllStations(alpakkaClient, t, stations) } yield
        Scanamo.scan[Station](client)(t)
      maybeStations2.futureValue should equal(List.empty)

      Scanamo.putAll(client)(t)(Set(CamdenTown))
      val results3 = ScanamoAlpakka.queryIndex[Station](alpakkaClient)(t, i)(
        'mode -> "Underground" and ('zone between (1 and 1)))
      results3.futureValue should equal(List.empty)
    }
  }

  it("queries for items that are missing an attribute") {
    case class Farmer(firstName: String, surname: String, age: Option[Int])

    import com.gu.scanamo.syntax._

    LocalDynamoDB.usingRandomTable(client)('firstName -> S, 'surname -> S) { t =>
      val farmersTable = Table[Farmer](t)
      val farmerOps = for {
        _ <- farmersTable.put(Farmer("Fred", "Perry", None))
        _ <- farmersTable.put(Farmer("Fred", "McDonald", Some(54)))
        farmerWithNoAge <- farmersTable.filter(attributeNotExists('age)).query('firstName -> "Fred")
      } yield farmerWithNoAge
      ScanamoAlpakka.exec(alpakkaClient)(farmerOps).futureValue should equal(List(Right(Farmer("Fred", "Perry", None))))
    }
  }

  it("should put multiple items asynchronously") {
    case class Rabbit(name: String)

    LocalDynamoDB.usingRandomTable(client)('name -> S) { t =>
      val result = for {
        _ <- ScanamoAlpakka.putAll(alpakkaClient)(t)(
          (
            for { _ <- 0 until 100 } yield Rabbit(util.Random.nextString(500))
          ).toSet)
      } yield Scanamo.scan[Rabbit](client)(t)

      result.futureValue.toList.size should equal(100)
    }
    ()
  }

  it("should get multiple items asynchronously") {
    LocalDynamoDB.usingRandomTable(client)('name -> S) { t =>

      case class Farm(animals: List[String])
      case class Farmer(name: String, age: Long, farm: Farm)

      Scanamo.putAll(client)(t)(
        Set(
          Farmer("Boggis", 43L, Farm(List("chicken"))),
          Farmer("Bunce", 52L, Farm(List("goose"))),
          Farmer("Bean", 55L, Farm(List("turkey")))
        ))

      ScanamoAlpakka
        .getAll[Farmer](alpakkaClient)(t)(
          UniqueKeys(KeyList('name, Set("Boggis", "Bean")))
        )
        .futureValue should equal(
        Set(Right(Farmer("Boggis", 43, Farm(List("chicken")))), Right(Farmer("Bean", 55, Farm(List("turkey"))))))

      import com.gu.scanamo.syntax._

      ScanamoAlpakka
        .getAll[Farmer](alpakkaClient)(t)('name -> Set("Boggis", "Bean"))
        .futureValue should equal(
        Set(Right(Farmer("Boggis", 43, Farm(List("chicken")))), Right(Farmer("Bean", 55, Farm(List("turkey"))))))
    }

    LocalDynamoDB.usingRandomTable(client)('actor -> S, 'regeneration -> N) { t =>
      case class Doctor(actor: String, regeneration: Int)

      Scanamo.putAll(client)(t)(
        Set(Doctor("McCoy", 9), Doctor("Ecclestone", 10), Doctor("Ecclestone", 11)))

      import com.gu.scanamo.syntax._
      ScanamoAlpakka
        .getAll[Doctor](alpakkaClient)(t)(
          ('actor and 'regeneration) -> Set("McCoy" -> 9, "Ecclestone" -> 11)
        )
        .futureValue should equal(Set(Right(Doctor("McCoy", 9)), Right(Doctor("Ecclestone", 11))))

    }
  }

  it("should get multiple items asynchronously (automatically handling batching)") {
    LocalDynamoDB.usingRandomTable(client)('id -> N) { t =>

      case class Farm(id: Int, name: String)

      val farms = (1 to 101).map(i => Farm(i, s"Farm #$i")).toSet

      Scanamo.putAll(client)(t)(farms)

      ScanamoAlpakka
        .getAll[Farm](alpakkaClient)(t)(
          UniqueKeys(KeyList('id, farms.map(_.id)))
        )
        .futureValue should equal(farms.map(Right(_)))
    }
  }

  it("should get multiple items consistently asynchronously (automatically handling batching)") {
    LocalDynamoDB.usingRandomTable(client)('id -> N) { t =>

      case class Farm(id: Int, name: String)

      val farms = (1 to 101).map(i => Farm(i, s"Farm #$i")).toSet

      Scanamo.putAll(client)(t)(farms)

      ScanamoAsync
        .getAllWithConsistency[Farm](client)(t)(
          UniqueKeys(KeyList('id, farms.map(_.id)))
        )
        .futureValue should equal(farms.map(Right(_)))
    }
  }

  it("conditionally put asynchronously") {
    case class Farm(animals: List[String])
    case class Farmer(name: String, age: Long, farm: Farm)

    import com.gu.scanamo.syntax._

    LocalDynamoDB.usingRandomTable(client)('name -> S) { t =>
      val farmersTable = Table[Farmer](t)

      val farmerOps = for {
        _ <- farmersTable.put(Farmer("McDonald", 156L, Farm(List("sheep", "cow"))))
        _ <- farmersTable.given('age -> 156L).put(Farmer("McDonald", 156L, Farm(List("sheep", "chicken"))))
        _ <- farmersTable.given('age -> 15L).put(Farmer("McDonald", 156L, Farm(List("gnu", "chicken"))))
        farmerWithNewStock <- farmersTable.get('name -> "McDonald")
      } yield farmerWithNewStock
      ScanamoAlpakka.exec(alpakkaClient)(farmerOps).futureValue should equal(
        Some(Right(Farmer("McDonald", 156, Farm(List("sheep", "chicken"))))))
    }
  }

  it("conditionally put asynchronously with 'between' condition") {
    case class Farm(animals: List[String])
    case class Farmer(name: String, age: Long, farm: Farm)

    import com.gu.scanamo.syntax._

    LocalDynamoDB.usingRandomTable(client)('name -> S) { t =>
      val farmersTable = Table[Farmer](t)

      val farmerOps = for {
        _ <- farmersTable.put(Farmer("McDonald", 55, Farm(List("sheep", "cow"))))
        _ <- farmersTable.put(Farmer("Butch", 57, Farm(List("cattle"))))
        _ <- farmersTable.put(Farmer("Wade", 58, Farm(List("chicken", "sheep"))))
        _ <- farmersTable.given('age between (56 and 57)).put(Farmer("Butch", 57, Farm(List("chicken"))))
        _ <- farmersTable.given('age between (58 and 59)).put(Farmer("Butch", 57, Farm(List("dinosaur"))))
        farmerButch <- farmersTable.get('name -> "Butch")
      } yield farmerButch
      ScanamoAlpakka.exec(alpakkaClient)(farmerOps).futureValue should equal(
        Some(Right(Farmer("Butch", 57, Farm(List("chicken")))))
      )
    }
  }

  it("conditionally delete asynchronously") {
    case class Gremlin(number: Int, wet: Boolean)

    import com.gu.scanamo.syntax._

    LocalDynamoDB.usingRandomTable(client)('number -> N) { t =>
      val gremlinsTable = Table[Gremlin](t)

      val ops = for {
        _ <- gremlinsTable.putAll(Set(Gremlin(1, false), Gremlin(2, true)))
        _ <- gremlinsTable.given('wet -> true).delete('number -> 1)
        _ <- gremlinsTable.given('wet -> true).delete('number -> 2)
        remainingGremlins <- gremlinsTable.scan()
      } yield remainingGremlins
      ScanamoAlpakka.exec(alpakkaClient)(ops).futureValue.toList should equal(List(Right(Gremlin(1, false))))
    }
  }

}<|MERGE_RESOLUTION|>--- conflicted
+++ resolved
@@ -82,12 +82,7 @@
 
   it("should get consistently asynchronously") {
     case class City(name: String, country: String)
-<<<<<<< HEAD
-    
-    LocalDynamoDB.usingTable(client)("asyncAlpakkaCities")('name -> S) {
-=======
-    LocalDynamoDB.usingRandomTable(client)('name -> S) { t =>
->>>>>>> 9a24ddd6
+    LocalDynamoDB.usingRandomTable(client)('name -> S) { t =>
 
       import com.gu.scanamo.syntax._
       ScanamoAlpakka.put(alpakkaClient)(t)(City("Nashville", "US")).flatMap {
@@ -150,13 +145,8 @@
       import com.gu.scanamo.syntax._
 
       val forecasts = for {
-<<<<<<< HEAD
-        _ <- ScanamoAlpakka.update[Forecast](alpakkaClient)("forecast")('location -> "London", set('weather -> "Sun"))
-      } yield Scanamo.scan[Forecast](client)("forecast")
-=======
         _ <- ScanamoAlpakka.update(alpakkaClient)(t)('location -> "London", set('weather -> "Sun"))
       } yield Scanamo.scan[Forecast](client)(t)
->>>>>>> 9a24ddd6
 
       forecasts.futureValue should equal(List(Right(Forecast("London", "Sun"))))
     }
