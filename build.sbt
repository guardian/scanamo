--- conflicted
+++ resolved
@@ -77,16 +77,11 @@
   licenses += ("Apache-2.0", new URL("https://www.apache.org/licenses/LICENSE-2.0.txt")),
   javacOptions ++= Seq("-source", "1.8", "-target", "1.8", "-Xlint"),
   scalacOptions := stdOptions ++ extraOptions(scalaVersion.value),
-<<<<<<< HEAD
-  scalacOptions ++= { if (isDotty.value) Seq("-language:Scala2") else Nil },
-  addCompilerPlugin("org.typelevel" %% "kind-projector" % "0.10.3"),
-=======
   scalacOptions ++= { if (isDotty.value) Seq("-language:Scala2", "-language:implicitConversions") else Nil },
   libraryDependencies ++= {
     if (isDotty.value) Seq()
     else Seq(compilerPlugin("org.typelevel" % "kind-projector" % "0.11.0") cross CrossVersion.full)
   },
->>>>>>> ae8870d6
   // sbt-doctest leaves some unused values
   // see https://github.com/scala/bug/issues/10270
   scalacOptions in Test := {
@@ -178,19 +173,11 @@
       awsDynamoDB,
       "org.typelevel" %% "cats-free" % catsVersion,
       // Use Joda for custom conversion example
-<<<<<<< HEAD
       "org.joda"          % "joda-convert"              % "2.2.1"       % Provided,
       "joda-time"         % "joda-time"                 % "2.10.5"      % Test,
       "org.scalatest"     %% "scalatest"                % "3.1.0"       % Test,
       "org.scalatestplus" %% "scalatestplus-scalacheck" % "3.1.0.0-RC2" % Test,
       "org.scalacheck"    %% "scalacheck"               % "1.14.3"      % Test
-=======
-      "org.joda"          % "joda-convert"              % "2.2.1" % Provided,
-      "joda-time"         % "joda-time"                 % "2.10.5" % Test,
-      "org.scalatest"     %% "scalatest"                % "3.1.0" % Test,
-      "org.scalatestplus" %% "scalatestplus-scalacheck" % "3.1.0.0-RC2",
-      "org.scalacheck"    %% "scalacheck"               % "1.14.3" % Test
->>>>>>> ae8870d6
     ) ++ customDeps(scalaVersion.value),
     libraryDependencies := libraryDependencies.value.map(_.withDottyCompat(scalaVersion.value))
   )
