--- conflicted
+++ resolved
@@ -95,28 +95,6 @@
 
 val awsDynamoDB = "com.amazonaws" % "aws-java-sdk-dynamodb" % "1.11.504"
 
-<<<<<<< HEAD
-lazy val formats = (project in file("formats"))
-  .settings(
-    commonSettings,
-    publishingSettings,
-    name := "scanamo-formats"
-  )
-  .settings(
-    libraryDependencies ++= Seq(
-      awsDynamoDB,
-      "com.chuusai"    %% "shapeless"  % "2.3.3",
-      "org.typelevel"  %% "cats-core"  % catsVersion,
-      "org.scalacheck" %% "scalacheck" % "1.14.2" % Test,
-      "org.scalatest"  %% "scalatest"  % "3.0.8" % Test
-    ),
-    libraryDependencies := libraryDependencies.value.map(_.withDottyCompat(scalaVersion.value)),
-    doctestMarkdownEnabled := true,
-    doctestDecodeHtmlEntities := true,
-    doctestTestFramework := DoctestTestFramework.ScalaTest
-  )
-  .dependsOn(testkit % "test->test")
-=======
 def customDeps(scalaVersion: String) =
   CrossVersion.partialVersion(scalaVersion) match {
     case Some((2, 11)) =>
@@ -124,7 +102,6 @@
     case _ =>
       Seq("com.propensive" %% "magnolia" % "0.12.5")
   }
->>>>>>> 40c50ebe
 
 lazy val refined = (project in file("refined"))
   .settings(
@@ -135,14 +112,9 @@
   .settings(
     libraryDependencies ++= Seq(
       "eu.timepit"    %% "refined"   % "0.9.10",
-<<<<<<< HEAD
-      "org.scalatest" %% "scalatest" % "3.0.8" % Test
+      "org.scalatest" %% "scalatest" % "3.1.0" % Test
     ),
     libraryDependencies := libraryDependencies.value.map(_.withDottyCompat(scalaVersion.value))
-=======
-      "org.scalatest" %% "scalatest" % "3.1.0" % Test
-    )
->>>>>>> 40c50ebe
   )
   .dependsOn(scanamo)
 
@@ -157,21 +129,13 @@
       awsDynamoDB,
       "org.typelevel" %% "cats-free" % catsVersion,
       // Use Joda for custom conversion example
-<<<<<<< HEAD
-      "org.joda"       % "joda-convert" % "2.2.1"  % Provided,
-      "joda-time"      % "joda-time"    % "2.10.4" % Test,
-      "org.scalatest"  %% "scalatest"   % "3.0.8"  % Test,
-      "org.scalacheck" %% "scalacheck"  % "1.14.2" % Test
-    ),
-    libraryDependencies := libraryDependencies.value.map(_.withDottyCompat(scalaVersion.value))
-=======
       "org.joda"          % "joda-convert"              % "2.2.1"       % Provided,
       "joda-time"         % "joda-time"                 % "2.10.5"      % Test,
       "org.scalatest"     %% "scalatest"                % "3.1.0"       % Test,
       "org.scalatestplus" %% "scalatestplus-scalacheck" % "3.1.0.0-RC2" % Test,
       "org.scalacheck"    %% "scalacheck"               % "1.14.3"      % Test
-    ) ++ customDeps(scalaVersion.value)
->>>>>>> 40c50ebe
+    ) ++ customDeps(scalaVersion.value),
+    libraryDependencies := libraryDependencies.value.map(_.withDottyCompat(scalaVersion.value))
   )
   .dependsOn(testkit % "test->test")
 
@@ -259,18 +223,11 @@
   .settings(
     libraryDependencies ++= List(
       "org.joda"       % "joda-convert" % "2.2.1" % Provided,
-<<<<<<< HEAD
-      "joda-time"      % "joda-time"    % "2.10.4",
-      "org.scalatest"  %% "scalatest"   % "3.0.8" % Test,
-      "org.scalacheck" %% "scalacheck"  % "1.14.2" % Test
-    ),
-    libraryDependencies := libraryDependencies.value.map(_.withDottyCompat(scalaVersion.value))
-=======
       "joda-time"      % "joda-time"    % "2.10.5",
       "org.scalatest"  %% "scalatest"   % "3.1.0" % Test,
       "org.scalacheck" %% "scalacheck"  % "1.14.3" % Test
-    )
->>>>>>> 40c50ebe
+    ),
+    libraryDependencies := libraryDependencies.value.map(_.withDottyCompat(scalaVersion.value))
   )
   .dependsOn(scanamo)
 
