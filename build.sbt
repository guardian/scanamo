scalaVersion in ThisBuild := "2.12.10"
crossScalaVersions in ThisBuild := Seq("2.12.10", "2.13.1")

val catsVersion = "2.1.1"
<<<<<<< HEAD
val catsEffectVersion = "2.1.3"
val zioVersion = "1.0.0-RC18-1"
=======
val catsEffectVersion = "2.1.2"
val zioVersion = "1.0.0-RC18-2"
>>>>>>> 41491701

lazy val stdOptions = Seq(
  "-deprecation",
  "-encoding",
  "UTF-8",
  "-feature",
  "-unchecked",
  "-target:jvm-1.8"
)

lazy val std2xOptions = Seq(
  "-Xfatal-warnings",
  "-language:higherKinds",
  "-language:existentials",
  "-language:implicitConversions",
  "-explaintypes",
  "-Yrangepos",
  "-Xfuture",
  "-Xlint:_,-type-parameter-shadow",
  "-Yno-adapted-args",
  "-Ypartial-unification",
  "-Ywarn-inaccessible",
  "-Ywarn-infer-any",
  "-Ywarn-nullary-override",
  "-Ywarn-nullary-unit",
  "-Ywarn-numeric-widen",
  "-Ywarn-value-discard"
)

def extraOptions(scalaVersion: String) =
  CrossVersion.partialVersion(scalaVersion) match {
    case Some((2, 12)) =>
      Seq(
        "-opt-warnings",
        "-Ywarn-extra-implicit",
        "-Ywarn-unused:_,imports",
        "-Ywarn-unused:imports",
        "-opt:l:inline",
        "-opt-inline-from:<source>"
      ) ++ std2xOptions
    case _ => Seq.empty
  }

val commonSettings = Seq(
  organization := "org.scanamo",
  organizationName := "Scanamo",
  startYear := Some(2019),
  homepage := Some(url("http://www.scanamo.org/")),
  licenses += ("Apache-2.0", new URL("https://www.apache.org/licenses/LICENSE-2.0.txt")),
  javacOptions ++= Seq("-source", "1.8", "-target", "1.8", "-Xlint"),
  scalacOptions := stdOptions ++ extraOptions(scalaVersion.value),
  addCompilerPlugin("org.typelevel" %% "kind-projector" % "0.10.3"),
  // sbt-doctest leaves some unused values
  // see https://github.com/scala/bug/issues/10270
  scalacOptions in Test := {
    val mainScalacOptions = scalacOptions.value
    (if (CrossVersion.partialVersion(scalaVersion.value) == Some((2, 12)))
       mainScalacOptions.filter(!Seq("-Ywarn-value-discard", "-Xlint").contains(_)) :+ "-Xlint:-unused,_"
     else
       mainScalacOptions).filter(_ != "-Xfatal-warnings")
  },
  scalacOptions in (Compile, console) := (scalacOptions in Test).value,
  autoAPIMappings := true,
  apiURL := Some(url("http://www.scanamo.org/latest/api/")),
  dynamoDBLocalDownloadDir := file(".dynamodb-local"),
  dynamoDBLocalPort := 8042,
  Test / parallelExecution := false
)

lazy val root = (project in file("."))
  .aggregate(scanamo, testkit, alpakka, refined, catsEffect, joda, zio)
  .settings(
    commonSettings,
    publishingSettings,
    noPublishSettings,
    startDynamoDBLocal / aggregate := false,
    dynamoDBLocalTestCleanup / aggregate := false,
    stopDynamoDBLocal / aggregate := false
  )

addCommandAlias("makeMicrosite", "docs/makeMicrosite")
addCommandAlias("publishMicrosite", "docs/publishMicrosite")

val awsDynamoDB = "com.amazonaws" % "aws-java-sdk-dynamodb" % "1.11.762"

lazy val refined = (project in file("refined"))
  .settings(
    commonSettings,
    publishingSettings,
    name := "scanamo-refined"
  )
  .settings(
    libraryDependencies ++= Seq(
      "eu.timepit"    %% "refined"   % "0.9.14",
      "org.scalatest" %% "scalatest" % "3.1.1" % Test
    )
  )
  .dependsOn(scanamo)

lazy val scanamo = (project in file("scanamo"))
  .settings(
    commonSettings,
    publishingSettings,
    name := "scanamo"
  )
  .settings(
    libraryDependencies ++= Seq(
      awsDynamoDB,
      "org.typelevel"  %% "cats-free" % catsVersion,
      "com.propensive" %% "magnolia"  % "0.12.7",
      // Use Joda for custom conversion example
      "org.joda"          % "joda-convert"              % "2.2.1"       % Provided,
      "joda-time"         % "joda-time"                 % "2.10.6"      % Test,
      "org.scalatest"     %% "scalatest"                % "3.1.1"       % Test,
      "org.scalatestplus" %% "scalatestplus-scalacheck" % "3.1.0.0-RC2" % Test,
      "org.scalacheck"    %% "scalacheck"               % "1.14.3"      % Test
    )
  )
  .dependsOn(testkit % "test->test")

lazy val testkit = (project in file("testkit"))
  .settings(
    commonSettings,
    publishingSettings,
    name := "scanamo-testkit",
    libraryDependencies ++= Seq(
      awsDynamoDB
    )
  )

lazy val catsEffect = (project in file("cats"))
  .settings(
    name := "scanamo-cats-effect",
    commonSettings,
    publishingSettings,
    libraryDependencies ++= List(
      awsDynamoDB,
      "org.typelevel"  %% "cats-free"   % catsVersion,
      "org.typelevel"  %% "cats-core"   % catsVersion,
      "org.typelevel"  %% "cats-effect" % catsEffectVersion,
      "io.monix"       %% "monix"       % "3.1.0" % Provided,
      "co.fs2"         %% "fs2-core"    % "2.3.0" % Provided,
      "io.monix"       %% "monix"       % "3.1.0" % Test,
      "co.fs2"         %% "fs2-core"    % "2.3.0" % Test,
      "org.scalatest"  %% "scalatest"   % "3.1.1" % Test,
      "org.scalacheck" %% "scalacheck"  % "1.14.3" % Test
    ),
    fork in Test := true,
    scalacOptions in (Compile, doc) += "-no-link-warnings"
  )
  .dependsOn(scanamo, testkit % "test->test")

lazy val zio = (project in file("zio"))
  .settings(
    name := "scanamo-zio",
    commonSettings,
    publishingSettings,
    libraryDependencies ++= List(
      awsDynamoDB,
      "org.typelevel"  %% "cats-core"        % catsVersion,
      "org.typelevel"  %% "cats-effect"      % catsEffectVersion,
      "dev.zio"        %% "zio"              % zioVersion,
      "dev.zio"        %% "zio-streams"      % zioVersion % Provided,
      "dev.zio"        %% "zio-interop-cats" % "2.0.0.0-RC11",
      "org.scalatest"  %% "scalatest"        % "3.1.1" % Test,
      "org.scalacheck" %% "scalacheck"       % "1.14.3" % Test
    ),
    fork in Test := true,
    scalacOptions in (Compile, doc) += "-no-link-warnings"
  )
  .dependsOn(scanamo, testkit % "test->test")

lazy val alpakka = (project in file("alpakka"))
  .settings(
    commonSettings,
    publishingSettings,
    name := "scanamo-alpakka"
  )
  .settings(
    libraryDependencies ++= Seq(
      awsDynamoDB,
      "org.typelevel"      %% "cats-free"                    % catsVersion,
      "com.lightbend.akka" %% "akka-stream-alpakka-dynamodb" % "1.1.2",
      "org.scalatest"      %% "scalatest"                    % "3.1.1" % Test,
      "org.scalacheck"     %% "scalacheck"                   % "1.14.3" % Test
    ),
    fork in Test := true,
    // unidoc can work out links to other project, but scalac can't
    scalacOptions in (Compile, doc) += "-no-link-warnings"
  )
  .dependsOn(scanamo, testkit % "test->test")

lazy val joda = (project in file("joda"))
  .settings(
    commonSettings,
    publishingSettings,
    name := "scanamo-joda"
  )
  .settings(
    libraryDependencies ++= List(
      "org.joda"       % "joda-convert" % "2.2.1" % Provided,
      "joda-time"      % "joda-time"    % "2.10.6",
      "org.scalatest"  %% "scalatest"   % "3.1.1" % Test,
      "org.scalacheck" %% "scalacheck"  % "1.14.3" % Test
    )
  )
  .dependsOn(scanamo)

lazy val docs = (project in file("docs"))
  .settings(
    commonSettings,
    micrositeSettings,
    noPublishSettings,
    ghpagesNoJekyll := false,
    git.remoteRepo := "git@github.com:scanamo/scanamo.git",
    mdocVariables := Map(
      "VERSION" -> version.value
    )
  )
  .enablePlugins(MicrositesPlugin)
  .dependsOn(scanamo % "compile->test", alpakka % "compile", refined % "compile")

val publishingSettings = Seq(
  publishArtifact in Test := false,
  scmInfo := Some(
    ScmInfo(
      url("https://github.com/scanamo/scanamo"),
      "scm:git:git@github.com:scanamo/scanamo.git"
    )
  ),
  developers := List(
    Developer("philwills", "Phil Wills", "", url("https://github.com/philwills")),
    Developer(
      "regiskuckaertz",
      "Regis Kuckaertz",
      "regis.kuckaertz@theguardian.com",
      url("https://github.com/regiskuckaertz")
    )
  )
)

lazy val noPublishSettings = Seq(
  publish / skip := true
)

val micrositeSettings = Seq(
  micrositeUrl := "https://www.scanamo.org",
  micrositeName := "Scanamo",
  micrositeDescription := "Scanamo: simpler DynamoDB access for Scala",
  micrositeAuthor := "Scanamo Contributors",
  micrositeGithubOwner := "scanamo",
  micrositeGithubRepo := "scanamo",
  micrositeDocumentationUrl := "/latest/api",
  micrositeDocumentationLabelDescription := "API",
  micrositeHighlightTheme := "monokai",
  micrositeHighlightLanguages ++= Seq("sbt"),
  micrositeGitterChannel := false,
  micrositeShareOnSocial := false,
  micrositePalette := Map(
    "brand-primary" -> "#951c55",
    "brand-secondary" -> "#005689",
    "brand-tertiary" -> "#00456e",
    "gray-dark" -> "#453E46",
    "gray" -> "#837F84",
    "gray-light" -> "#E3E2E3",
    "gray-lighter" -> "#F4F3F4",
    "white-color" -> "#FFFFFF"
  ),
  micrositeCompilingDocsTool := WithMdoc,
  micrositePushSiteWith := GitHub4s,
  micrositeGithubToken := sys.env.get("GITHUB_TOKEN")
)<|MERGE_RESOLUTION|>--- conflicted
+++ resolved
@@ -2,13 +2,8 @@
 crossScalaVersions in ThisBuild := Seq("2.12.10", "2.13.1")
 
 val catsVersion = "2.1.1"
-<<<<<<< HEAD
-val catsEffectVersion = "2.1.3"
-val zioVersion = "1.0.0-RC18-1"
-=======
 val catsEffectVersion = "2.1.2"
 val zioVersion = "1.0.0-RC18-2"
->>>>>>> 41491701
 
 lazy val stdOptions = Seq(
   "-deprecation",
