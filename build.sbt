--- conflicted
+++ resolved
@@ -184,13 +184,8 @@
       "io.monix"       %% "monix"       % "3.3.0"  % Provided,
       "co.fs2"         %% "fs2-core"    % "3.0.2"  % Provided,
       "io.monix"       %% "monix"       % "3.3.0"  % Test,
-<<<<<<< HEAD
-      "co.fs2"         %% "fs2-core"    % "3.0.2"  % Test,
-      "org.scalatest"  %% "scalatest"   % "3.2.6"  % Test,
-=======
       "co.fs2"         %% "fs2-core"    % "2.5.5"  % Test,
       "org.scalatest"  %% "scalatest"   % "3.2.8"  % Test,
->>>>>>> 00cda468
       "org.scalacheck" %% "scalacheck"  % "1.15.4" % Test
     ),
     fork in Test := true,
