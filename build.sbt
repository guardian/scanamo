--- conflicted
+++ resolved
@@ -2,13 +2,8 @@
 crossScalaVersions in ThisBuild := Seq("2.12.12", "2.13.3")
 
 val catsVersion = "2.4.2"
-<<<<<<< HEAD
-val catsEffectVersion = "2.5.0"
-val zioVersion = "1.0.5"
-=======
 val catsEffectVersion = "2.3.3"
 val zioVersion = "1.0.7"
->>>>>>> 38550716
 
 lazy val stdOptions = Seq(
   "-deprecation",
