scalaVersion in ThisBuild := "2.12.13"
crossScalaVersions in ThisBuild := Seq("2.12.13", "2.13.5")

val catsVersion = "2.6.1"
val catsEffectVersion = "2.5.1"
val zioVersion = "1.0.7"

lazy val stdOptions = Seq(
  "-deprecation",
  "-encoding",
  "UTF-8",
  "-feature",
  "-unchecked",
  "-target:jvm-1.8"
)

lazy val std2xOptions = Seq(
  "-Xfatal-warnings",
  "-language:higherKinds",
  "-language:existentials",
  "-language:implicitConversions",
  "-explaintypes",
  "-Yrangepos",
  "-Xfuture",
  "-Xlint:_,-type-parameter-shadow",
  "-Yno-adapted-args",
  "-Ypartial-unification",
  "-Ywarn-inaccessible",
  "-Ywarn-infer-any",
  "-Ywarn-nullary-override",
  "-Ywarn-nullary-unit",
  "-Ywarn-numeric-widen",
  "-Ywarn-value-discard"
)

def extraOptions(scalaVersion: String) =
  CrossVersion.partialVersion(scalaVersion) match {
    case Some((2, 12)) =>
      Seq(
        "-opt-warnings",
        "-Ywarn-extra-implicit",
        "-Ywarn-unused:_,imports",
        "-Ywarn-unused:imports",
        "-opt:l:inline",
        "-opt-inline-from:<source>"
      ) ++ std2xOptions
    case _ => Seq.empty
  }

def platformSpecificSources(conf: String, baseDirectory: File)(versions: String*) =
  List("scala" :: versions.toList.map("scala-" + _): _*).map { version =>
    baseDirectory.getParentFile / "src" / conf / version
  }.filter(_.exists)

def crossPlatformSources(scalaVer: String, conf: String, baseDir: File, isDotty: Boolean) =
  CrossVersion.partialVersion(scalaVer) match {
    case Some((2, x)) if x <= 11 =>
      platformSpecificSources(conf, baseDir)("2.11", "2.x")
    case Some((2, x)) if x >= 12 =>
      platformSpecificSources(conf, baseDir)("2.12+", "2.12", "2.x")
    case _ if isDotty =>
      platformSpecificSources(conf, baseDir)("2.12+", "dotty")
    case _ =>
      Nil
  }

val commonSettings = Seq(
  organization := "org.scanamo",
  organizationName := "Scanamo",
  startYear := Some(2019),
  homepage := Some(url("http://www.scanamo.org/")),
  licenses += ("Apache-2.0", new URL("https://www.apache.org/licenses/LICENSE-2.0.txt")),
  javacOptions ++= Seq("-source", "1.8", "-target", "1.8", "-Xlint"),
  scalacOptions := stdOptions ++ extraOptions(scalaVersion.value),
  addCompilerPlugin("org.typelevel" %% "kind-projector" % "0.10.3"),
  Test / scalacOptions := {
    val mainScalacOptions = scalacOptions.value
    (if (CrossVersion.partialVersion(scalaVersion.value) == Some((2, 12)))
       mainScalacOptions.filter(!Seq("-Ywarn-value-discard", "-Xlint").contains(_)) :+ "-Xlint:-unused,_"
     else
       mainScalacOptions).filter(_ != "-Xfatal-warnings")
  },
  scalacOptions in (Compile, console) := (scalacOptions in Test).value,
  autoAPIMappings := true,
  apiURL := Some(url("http://www.scanamo.org/latest/api/")),
  dynamoDBLocalDownloadDir := file(".dynamodb-local"),
  dynamoDBLocalPort := 8042,
  Test / parallelExecution := false,
  Compile / unmanagedSourceDirectories ++= {
    CrossVersion.partialVersion(scalaVersion.value) match {
      case Some((2, _)) =>
        Seq(
          file(sourceDirectory.value.getPath + "/main/scala-2.x")
        )
      case _ =>
        Nil
    }
  },
  Test / unmanagedSourceDirectories ++= {
    CrossVersion.partialVersion(scalaVersion.value) match {
      case Some((2, _)) =>
        Seq(
          file(sourceDirectory.value.getPath + "/test/scala-2.x")
        )
      case _ =>
        Nil
    }
  }
)

lazy val root = (project in file("."))
  .aggregate(scanamo, testkit, alpakka, refined, catsEffect, joda, zio)
  .settings(
    commonSettings,
    publishingSettings,
    noPublishSettings,
    startDynamoDBLocal / aggregate := false,
    dynamoDBLocalTestCleanup / aggregate := false,
    stopDynamoDBLocal / aggregate := false
  )

addCommandAlias("makeMicrosite", "docs/makeMicrosite")
addCommandAlias("publishMicrosite", "docs/publishMicrosite")

val awsDynamoDB = "software.amazon.awssdk" % "dynamodb" % "2.16.62"

lazy val refined = (project in file("refined"))
  .settings(
    commonSettings,
    publishingSettings,
    name := "scanamo-refined"
  )
  .settings(
    libraryDependencies ++= Seq(
      "eu.timepit"    %% "refined"   % "0.9.25",
      "org.scalatest" %% "scalatest" % "3.2.9" % Test
    )
  )
  .dependsOn(scanamo)

lazy val scanamo = (project in file("scanamo"))
  .settings(
    commonSettings,
    publishingSettings,
    name := "scanamo"
  )
  .settings(
    libraryDependencies ++= Seq(
      awsDynamoDB,
      "org.scala-lang.modules" %% "scala-java8-compat" % "1.0.0",
      "org.typelevel"          %% "cats-free"          % catsVersion,
      "com.propensive"         %% "magnolia"           % "0.12.7",
      // Use Joda for custom conversion example
      "org.joda"           % "joda-convert"             % "2.2.1"       % Provided,
      "joda-time"          % "joda-time"                % "2.10.10"     % Test,
      "org.scalatest"     %% "scalatest"                % "3.2.9"       % Test,
      "org.scalatestplus" %% "scalatestplus-scalacheck" % "3.1.0.0-RC2" % Test,
      "org.scalacheck"    %% "scalacheck"               % "1.15.4"      % Test
    )
  )
  .dependsOn(testkit % "test->test")

lazy val testkit = (project in file("testkit"))
  .settings(
    commonSettings,
    publishingSettings,
    name := "scanamo-testkit",
    libraryDependencies ++= Seq(
      awsDynamoDB,
      "org.scala-lang.modules" %% "scala-java8-compat" % "1.0.0"
    )
  )

lazy val catsEffect = (project in file("cats"))
  .settings(
    name := "scanamo-cats-effect",
    commonSettings,
    publishingSettings,
    libraryDependencies ++= List(
      awsDynamoDB,
      "org.typelevel"  %% "cats-free"   % catsVersion,
      "org.typelevel"  %% "cats-core"   % catsVersion,
      "org.typelevel"  %% "cats-effect" % catsEffectVersion,
      "io.monix"       %% "monix"       % "3.4.0"  % Provided,
      "co.fs2"         %% "fs2-core"    % "2.5.6"  % Provided,
      "io.monix"       %% "monix"       % "3.4.0"  % Test,
      "co.fs2"         %% "fs2-core"    % "2.5.6"  % Test,
      "org.scalatest"  %% "scalatest"   % "3.2.9"  % Test,
      "org.scalacheck" %% "scalacheck"  % "1.15.4" % Test
    ),
    fork in Test := true,
    scalacOptions in (Compile, doc) += "-no-link-warnings"
  )
  .dependsOn(scanamo, testkit % "test->test")

lazy val zio = (project in file("zio"))
  .settings(
    name := "scanamo-zio",
    commonSettings,
    publishingSettings,
    libraryDependencies ++= List(
      awsDynamoDB,
      "org.typelevel"  %% "cats-core"        % catsVersion,
      "org.typelevel"  %% "cats-effect"      % catsEffectVersion,
      "dev.zio"        %% "zio"              % zioVersion,
      "dev.zio"        %% "zio-streams"      % zioVersion % Provided,
<<<<<<< HEAD
      "dev.zio"        %% "zio-interop-cats" % "3.0.2.0",
      "org.scalatest"  %% "scalatest"        % "3.2.8"    % Test,
=======
      "dev.zio"        %% "zio-interop-cats" % "2.4.1.0",
      "org.scalatest"  %% "scalatest"        % "3.2.9"    % Test,
>>>>>>> 7b9e5e29
      "org.scalacheck" %% "scalacheck"       % "1.15.4"   % Test
    ),
    fork in Test := true,
    scalacOptions in (Compile, doc) += "-no-link-warnings"
  )
  .dependsOn(scanamo, testkit % "test->test")

lazy val alpakka = (project in file("alpakka"))
  .settings(
    commonSettings,
    publishingSettings,
    name := "scanamo-alpakka"
  )
  .settings(
    libraryDependencies ++= Seq(
      awsDynamoDB,
      "org.typelevel"      %% "cats-free"                    % catsVersion,
      "com.lightbend.akka" %% "akka-stream-alpakka-dynamodb" % "2.0.2",
      "org.scalatest"      %% "scalatest"                    % "3.2.9"  % Test,
      "org.scalacheck"     %% "scalacheck"                   % "1.15.4" % Test
    ),
    fork in Test := true,
    // unidoc can work out links to other project, but scalac can't
    scalacOptions in (Compile, doc) += "-no-link-warnings"
  )
  .dependsOn(scanamo, testkit % "test->test")

lazy val joda = (project in file("joda"))
  .settings(
    commonSettings,
    publishingSettings,
    name := "scanamo-joda"
  )
  .settings(
    libraryDependencies ++= List(
      "org.joda"        % "joda-convert" % "2.2.1"  % Provided,
      "joda-time"       % "joda-time"    % "2.10.10",
      "org.scalatest"  %% "scalatest"    % "3.2.9"  % Test,
      "org.scalacheck" %% "scalacheck"   % "1.15.4" % Test
    )
  )
  .dependsOn(scanamo)

lazy val docs = (project in file("docs"))
  .settings(
    commonSettings,
    micrositeSettings,
    noPublishSettings,
    ghpagesNoJekyll := false,
    git.remoteRepo := "git@github.com:scanamo/scanamo.git",
    mdocVariables := Map(
      "VERSION" -> version.value
    )
  )
  .enablePlugins(MicrositesPlugin)
  .dependsOn(scanamo % "compile->test", alpakka % "compile", refined % "compile")

val publishingSettings = Seq(
  publishArtifact in Test := false,
  scmInfo := Some(
    ScmInfo(
      url("https://github.com/scanamo/scanamo"),
      "scm:git:git@github.com:scanamo/scanamo.git"
    )
  ),
  developers := List(
    Developer("philwills", "Phil Wills", "", url("https://github.com/philwills")),
    Developer(
      "regiskuckaertz",
      "Regis Kuckaertz",
      "regis.kuckaertz@theguardian.com",
      url("https://github.com/regiskuckaertz")
    )
  )
)

lazy val noPublishSettings = Seq(
  publish / skip := true
)

val micrositeSettings = Seq(
  micrositeUrl := "https://www.scanamo.org",
  micrositeName := "Scanamo",
  micrositeDescription := "Scanamo: simpler DynamoDB access for Scala",
  micrositeAuthor := "Scanamo Contributors",
  micrositeGithubOwner := "scanamo",
  micrositeGithubRepo := "scanamo",
  micrositeDocumentationUrl := "/latest/api",
  micrositeDocumentationLabelDescription := "API",
  micrositeHighlightTheme := "monokai",
  micrositeHighlightLanguages ++= Seq("sbt"),
  micrositeGitterChannel := false,
  micrositeShareOnSocial := false,
  micrositePalette := Map(
    "brand-primary" -> "#951c55",
    "brand-secondary" -> "#005689",
    "brand-tertiary" -> "#00456e",
    "gray-dark" -> "#453E46",
    "gray" -> "#837F84",
    "gray-light" -> "#E3E2E3",
    "gray-lighter" -> "#F4F3F4",
    "white-color" -> "#FFFFFF"
  ),
  micrositePushSiteWith := GitHub4s,
  micrositeGithubToken := sys.env.get("GITHUB_TOKEN")
)<|MERGE_RESOLUTION|>--- conflicted
+++ resolved
@@ -204,13 +204,8 @@
       "org.typelevel"  %% "cats-effect"      % catsEffectVersion,
       "dev.zio"        %% "zio"              % zioVersion,
       "dev.zio"        %% "zio-streams"      % zioVersion % Provided,
-<<<<<<< HEAD
-      "dev.zio"        %% "zio-interop-cats" % "3.0.2.0",
-      "org.scalatest"  %% "scalatest"        % "3.2.8"    % Test,
-=======
       "dev.zio"        %% "zio-interop-cats" % "2.4.1.0",
       "org.scalatest"  %% "scalatest"        % "3.2.9"    % Test,
->>>>>>> 7b9e5e29
       "org.scalacheck" %% "scalacheck"       % "1.15.4"   % Test
     ),
     fork in Test := true,
