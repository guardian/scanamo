--- conflicted
+++ resolved
@@ -75,13 +75,8 @@
       "com.chuusai" %% "shapeless" % "2.3.3",
       "com.github.mpilquist" %% "simulacrum" % "0.15.0",
       "org.typelevel" %% "cats-core" % catsVersion,
-<<<<<<< HEAD
-      "org.scalatest" %% "scalatest" % "3.0.5" % Test,
-      "org.scalacheck" %% "scalacheck" % "1.14.0" % Test
-=======
-      "org.scalatest" %% "scalatest" % "3.0.7" % Test,
-      "org.scalacheck" %% "scalacheck" % "1.13.5" % Test
->>>>>>> 535df2ca
+      "org.scalacheck" %% "scalacheck" % "1.14.0" % Test,
+      "org.scalatest" %% "scalatest" % "3.0.7" % Test
     ),
     doctestMarkdownEnabled := true,
     doctestDecodeHtmlEntities := true,
@@ -118,13 +113,8 @@
       // Use Joda for custom conversion example
       "org.joda" % "joda-convert" % "2.2.0" % Provided,
       "joda-time" % "joda-time" % "2.10.1" % Test,
-<<<<<<< HEAD
-      "org.scalatest" %% "scalatest" % "3.0.5" % Test,
+      "org.scalatest" %% "scalatest" % "3.0.7" % Test,
       "org.scalacheck" %% "scalacheck" % "1.14.0" % Test
-=======
-      "org.scalatest" %% "scalatest" % "3.0.7" % Test,
-      "org.scalacheck" %% "scalacheck" % "1.13.5" % Test
->>>>>>> 535df2ca
     )
   )
   .dependsOn(formats, testkit % "test->test")
@@ -149,13 +139,8 @@
       "org.typelevel" %% "cats-free" % catsVersion,
       "org.typelevel" %% "cats-core" % catsVersion,
       "org.typelevel" %% "cats-effect" % catsEffectVersion,
-<<<<<<< HEAD
-      "org.scalatest" %% "scalatest" % "3.0.5" % Test,
+      "org.scalatest" %% "scalatest" % "3.0.7" % Test,
       "org.scalacheck" %% "scalacheck" % "1.14.0" % Test
-=======
-      "org.scalatest" %% "scalatest" % "3.0.7" % Test,
-      "org.scalacheck" %% "scalacheck" % "1.13.5" % Test
->>>>>>> 535df2ca
     ),
     fork in Test := true,
     scalacOptions in (Compile, doc) += "-no-link-warnings"
@@ -172,13 +157,8 @@
       "com.codecommit" %% "shims" % shimsVersion,
       "org.scalaz" %% "scalaz-core" % scalazVersion,
       "org.scalaz" %% "scalaz-ioeffect" % scalazIOEffectVersion,
-<<<<<<< HEAD
-      "org.scalatest" %% "scalatest" % "3.0.5" % Test,
+      "org.scalatest" %% "scalatest" % "3.0.7" % Test,
       "org.scalacheck" %% "scalacheck" % "1.14.0" % Test
-=======
-      "org.scalatest" %% "scalatest" % "3.0.7" % Test,
-      "org.scalacheck" %% "scalacheck" % "1.13.5" % Test
->>>>>>> 535df2ca
     ),
     fork in Test := true,
     scalacOptions in (Compile, doc) += "-no-link-warnings"
