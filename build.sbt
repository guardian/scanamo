scalaVersion in ThisBuild := "2.12.10"
crossScalaVersions in ThisBuild := Seq("2.12.10", "2.13.1")

val catsVersion = "2.1.1"
val catsEffectVersion = "2.1.3"
val zioVersion = "1.0.0-RC19"

lazy val stdOptions = Seq(
  "-deprecation",
  "-encoding",
  "UTF-8",
  "-feature",
  "-unchecked",
  "-target:jvm-1.8"
)

lazy val std2xOptions = Seq(
  "-Xfatal-warnings",
  "-language:higherKinds",
  "-language:existentials",
  "-language:implicitConversions",
  "-explaintypes",
  "-Yrangepos",
  "-Xfuture",
  "-Xlint:_,-type-parameter-shadow",
  "-Yno-adapted-args",
  "-Ypartial-unification",
  "-Ywarn-inaccessible",
  "-Ywarn-infer-any",
  "-Ywarn-nullary-override",
  "-Ywarn-nullary-unit",
  "-Ywarn-numeric-widen",
  "-Ywarn-value-discard"
)

def extraOptions(scalaVersion: String) =
  CrossVersion.partialVersion(scalaVersion) match {
    case Some((2, 12)) =>
      Seq(
        "-opt-warnings",
        "-Ywarn-extra-implicit",
        "-Ywarn-unused:_,imports",
        "-Ywarn-unused:imports",
        "-opt:l:inline",
        "-opt-inline-from:<source>"
      ) ++ std2xOptions
    case _ => Seq.empty
  }

val commonSettings = Seq(
  organization := "org.scanamo",
  organizationName := "Scanamo",
  startYear := Some(2019),
  homepage := Some(url("http://www.scanamo.org/")),
  licenses += ("Apache-2.0", new URL("https://www.apache.org/licenses/LICENSE-2.0.txt")),
  javacOptions ++= Seq("-source", "1.8", "-target", "1.8", "-Xlint"),
  scalacOptions := stdOptions ++ extraOptions(scalaVersion.value),
  addCompilerPlugin("org.typelevel" %% "kind-projector" % "0.10.3"),
  // sbt-doctest leaves some unused values
  // see https://github.com/scala/bug/issues/10270
  scalacOptions in Test := {
    val mainScalacOptions = scalacOptions.value
    (if (CrossVersion.partialVersion(scalaVersion.value) == Some((2, 12)))
       mainScalacOptions.filter(!Seq("-Ywarn-value-discard", "-Xlint").contains(_)) :+ "-Xlint:-unused,_"
     else
       mainScalacOptions).filter(_ != "-Xfatal-warnings")
  },
  scalacOptions in (Compile, console) := (scalacOptions in Test).value,
  autoAPIMappings := true,
  apiURL := Some(url("http://www.scanamo.org/latest/api/")),
  dynamoDBLocalDownloadDir := file(".dynamodb-local"),
  dynamoDBLocalPort := 8042,
  Test / parallelExecution := false
)

lazy val root = (project in file("."))
  .aggregate(scanamo, testkit, alpakka, refined, catsEffect, joda, zio)
  .settings(
    commonSettings,
    publishingSettings,
    noPublishSettings,
    startDynamoDBLocal / aggregate := false,
    dynamoDBLocalTestCleanup / aggregate := false,
    stopDynamoDBLocal / aggregate := false
  )

addCommandAlias("makeMicrosite", "docs/makeMicrosite")
addCommandAlias("publishMicrosite", "docs/publishMicrosite")

val awsDynamoDB = "com.amazonaws" % "aws-java-sdk-dynamodb" % "1.11.784"

lazy val refined = (project in file("refined"))
  .settings(
    commonSettings,
    publishingSettings,
    name := "scanamo-refined"
  )
  .settings(
    libraryDependencies ++= Seq(
      "eu.timepit"    %% "refined"   % "0.9.14",
      "org.scalatest" %% "scalatest" % "3.1.2" % Test
    )
  )
  .dependsOn(scanamo)

lazy val scanamo = (project in file("scanamo"))
  .settings(
    commonSettings,
    publishingSettings,
    name := "scanamo"
  )
  .settings(
    libraryDependencies ++= Seq(
      awsDynamoDB,
      "org.typelevel"  %% "cats-free" % catsVersion,
      "com.propensive" %% "magnolia"  % "0.12.7",
      // Use Joda for custom conversion example
      "org.joda"          % "joda-convert"              % "2.2.1"       % Provided,
      "joda-time"         % "joda-time"                 % "2.10.6"      % Test,
      "org.scalatest"     %% "scalatest"                % "3.1.2"       % Test,
      "org.scalatestplus" %% "scalatestplus-scalacheck" % "3.1.0.0-RC2" % Test,
      "org.scalacheck"    %% "scalacheck"               % "1.14.3"      % Test
    )
  )
  .dependsOn(testkit % "test->test")

lazy val testkit = (project in file("testkit"))
  .settings(
    commonSettings,
    publishingSettings,
    name := "scanamo-testkit",
    libraryDependencies ++= Seq(
      awsDynamoDB
    )
  )

lazy val catsEffect = (project in file("cats"))
  .settings(
    name := "scanamo-cats-effect",
    commonSettings,
    publishingSettings,
    libraryDependencies ++= List(
      awsDynamoDB,
      "org.typelevel"  %% "cats-free"   % catsVersion,
      "org.typelevel"  %% "cats-core"   % catsVersion,
      "org.typelevel"  %% "cats-effect" % catsEffectVersion,
      "io.monix"       %% "monix"       % "3.2.1" % Provided,
      "co.fs2"         %% "fs2-core"    % "2.3.0" % Provided,
      "io.monix"       %% "monix"       % "3.2.1" % Test,
      "co.fs2"         %% "fs2-core"    % "2.3.0" % Test,
      "org.scalatest"  %% "scalatest"   % "3.1.2" % Test,
      "org.scalacheck" %% "scalacheck"  % "1.14.3" % Test
    ),
    fork in Test := true,
    scalacOptions in (Compile, doc) += "-no-link-warnings"
  )
  .dependsOn(scanamo, testkit % "test->test")

lazy val zio = (project in file("zio"))
  .settings(
    name := "scanamo-zio",
    commonSettings,
    publishingSettings,
    libraryDependencies ++= List(
      awsDynamoDB,
      "org.typelevel"  %% "cats-core"        % catsVersion,
      "org.typelevel"  %% "cats-effect"      % catsEffectVersion,
      "dev.zio"        %% "zio"              % zioVersion,
      "dev.zio"        %% "zio-streams"      % zioVersion % Provided,
<<<<<<< HEAD
      "dev.zio"        %% "zio-interop-cats" % "2.0.0.0-RC13",
      "org.scalatest"  %% "scalatest"        % "3.1.1" % Test,
=======
      "dev.zio"        %% "zio-interop-cats" % "2.0.0.0-RC11",
      "org.scalatest"  %% "scalatest"        % "3.1.2" % Test,
>>>>>>> 1079bbef
      "org.scalacheck" %% "scalacheck"       % "1.14.3" % Test
    ),
    fork in Test := true,
    scalacOptions in (Compile, doc) += "-no-link-warnings"
  )
  .dependsOn(scanamo, testkit % "test->test")

lazy val alpakka = (project in file("alpakka"))
  .settings(
    commonSettings,
    publishingSettings,
    name := "scanamo-alpakka"
  )
  .settings(
    libraryDependencies ++= Seq(
      awsDynamoDB,
      "org.typelevel"      %% "cats-free"                    % catsVersion,
      "com.lightbend.akka" %% "akka-stream-alpakka-dynamodb" % "1.1.2",
      "org.scalatest"      %% "scalatest"                    % "3.1.2" % Test,
      "org.scalacheck"     %% "scalacheck"                   % "1.14.3" % Test
    ),
    fork in Test := true,
    // unidoc can work out links to other project, but scalac can't
    scalacOptions in (Compile, doc) += "-no-link-warnings"
  )
  .dependsOn(scanamo, testkit % "test->test")

lazy val joda = (project in file("joda"))
  .settings(
    commonSettings,
    publishingSettings,
    name := "scanamo-joda"
  )
  .settings(
    libraryDependencies ++= List(
      "org.joda"       % "joda-convert" % "2.2.1" % Provided,
      "joda-time"      % "joda-time"    % "2.10.6",
      "org.scalatest"  %% "scalatest"   % "3.1.2" % Test,
      "org.scalacheck" %% "scalacheck"  % "1.14.3" % Test
    )
  )
  .dependsOn(scanamo)

lazy val docs = (project in file("docs"))
  .settings(
    commonSettings,
    micrositeSettings,
    noPublishSettings,
    ghpagesNoJekyll := false,
    git.remoteRepo := "git@github.com:scanamo/scanamo.git",
    mdocVariables := Map(
      "VERSION" -> version.value
    )
  )
  .enablePlugins(MicrositesPlugin)
  .dependsOn(scanamo % "compile->test", alpakka % "compile", refined % "compile")

val publishingSettings = Seq(
  publishArtifact in Test := false,
  scmInfo := Some(
    ScmInfo(
      url("https://github.com/scanamo/scanamo"),
      "scm:git:git@github.com:scanamo/scanamo.git"
    )
  ),
  developers := List(
    Developer("philwills", "Phil Wills", "", url("https://github.com/philwills")),
    Developer(
      "regiskuckaertz",
      "Regis Kuckaertz",
      "regis.kuckaertz@theguardian.com",
      url("https://github.com/regiskuckaertz")
    )
  )
)

lazy val noPublishSettings = Seq(
  publish / skip := true
)

val micrositeSettings = Seq(
  micrositeUrl := "https://www.scanamo.org",
  micrositeName := "Scanamo",
  micrositeDescription := "Scanamo: simpler DynamoDB access for Scala",
  micrositeAuthor := "Scanamo Contributors",
  micrositeGithubOwner := "scanamo",
  micrositeGithubRepo := "scanamo",
  micrositeDocumentationUrl := "/latest/api",
  micrositeDocumentationLabelDescription := "API",
  micrositeHighlightTheme := "monokai",
  micrositeHighlightLanguages ++= Seq("sbt"),
  micrositeGitterChannel := false,
  micrositeShareOnSocial := false,
  micrositePalette := Map(
    "brand-primary" -> "#951c55",
    "brand-secondary" -> "#005689",
    "brand-tertiary" -> "#00456e",
    "gray-dark" -> "#453E46",
    "gray" -> "#837F84",
    "gray-light" -> "#E3E2E3",
    "gray-lighter" -> "#F4F3F4",
    "white-color" -> "#FFFFFF"
  ),
  micrositeCompilingDocsTool := WithMdoc,
  micrositePushSiteWith := GitHub4s,
  micrositeGithubToken := sys.env.get("GITHUB_TOKEN")
)<|MERGE_RESOLUTION|>--- conflicted
+++ resolved
@@ -167,13 +167,8 @@
       "org.typelevel"  %% "cats-effect"      % catsEffectVersion,
       "dev.zio"        %% "zio"              % zioVersion,
       "dev.zio"        %% "zio-streams"      % zioVersion % Provided,
-<<<<<<< HEAD
-      "dev.zio"        %% "zio-interop-cats" % "2.0.0.0-RC13",
-      "org.scalatest"  %% "scalatest"        % "3.1.1" % Test,
-=======
       "dev.zio"        %% "zio-interop-cats" % "2.0.0.0-RC11",
       "org.scalatest"  %% "scalatest"        % "3.1.2" % Test,
->>>>>>> 1079bbef
       "org.scalacheck" %% "scalacheck"       % "1.14.3" % Test
     ),
     fork in Test := true,
