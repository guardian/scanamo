scalaVersion in ThisBuild := "2.12.13"
crossScalaVersions in ThisBuild := Seq("2.12.13", "2.13.5")

val catsVersion = "2.6.1"
val catsEffectVersion = "2.5.1"
val zioVersion = "1.0.7"

lazy val stdOptions = Seq(
  "-deprecation",
  "-encoding",
  "UTF-8",
  "-feature",
  "-unchecked",
  "-target:jvm-1.8"
)

lazy val std2xOptions = Seq(
  "-Xfatal-warnings",
  "-language:higherKinds",
  "-language:existentials",
  "-language:implicitConversions",
  "-explaintypes",
  "-Yrangepos",
  "-Xfuture",
  "-Xlint:_,-type-parameter-shadow",
  "-Yno-adapted-args",
  "-Ypartial-unification",
  "-Ywarn-inaccessible",
  "-Ywarn-infer-any",
  "-Ywarn-nullary-override",
  "-Ywarn-nullary-unit",
  "-Ywarn-numeric-widen",
  "-Ywarn-value-discard"
)

def extraOptions(scalaVersion: String) =
  CrossVersion.partialVersion(scalaVersion) match {
    case Some((2, 12)) =>
      Seq(
        "-opt-warnings",
        "-Ywarn-extra-implicit",
        "-Ywarn-unused:_,imports",
        "-Ywarn-unused:imports",
        "-opt:l:inline",
        "-opt-inline-from:<source>"
      ) ++ std2xOptions
    case _ => Seq.empty
  }

def platformSpecificSources(conf: String, baseDirectory: File)(versions: String*) =
  List("scala" :: versions.toList.map("scala-" + _): _*).map { version =>
    baseDirectory.getParentFile / "src" / conf / version
  }.filter(_.exists)

def crossPlatformSources(scalaVer: String, conf: String, baseDir: File, isDotty: Boolean) =
  CrossVersion.partialVersion(scalaVer) match {
    case Some((2, x)) if x <= 11 =>
      platformSpecificSources(conf, baseDir)("2.11", "2.x")
    case Some((2, x)) if x >= 12 =>
      platformSpecificSources(conf, baseDir)("2.12+", "2.12", "2.x")
    case _ if isDotty =>
      platformSpecificSources(conf, baseDir)("2.12+", "dotty")
    case _ =>
      Nil
  }

val commonSettings = Seq(
  organization := "org.scanamo",
  organizationName := "Scanamo",
  startYear := Some(2019),
  homepage := Some(url("http://www.scanamo.org/")),
  licenses += ("Apache-2.0", new URL("https://www.apache.org/licenses/LICENSE-2.0.txt")),
  javacOptions ++= Seq("-source", "1.8", "-target", "1.8", "-Xlint"),
  scalacOptions := stdOptions ++ extraOptions(scalaVersion.value),
  addCompilerPlugin("org.typelevel" %% "kind-projector" % "0.10.3"),
  Test / scalacOptions := {
    val mainScalacOptions = scalacOptions.value
    (if (CrossVersion.partialVersion(scalaVersion.value) == Some((2, 12)))
       mainScalacOptions.filter(!Seq("-Ywarn-value-discard", "-Xlint").contains(_)) :+ "-Xlint:-unused,_"
     else
       mainScalacOptions).filter(_ != "-Xfatal-warnings")
  },
  scalacOptions in (Compile, console) := (scalacOptions in Test).value,
  autoAPIMappings := true,
  apiURL := Some(url("http://www.scanamo.org/latest/api/")),
  dynamoDBLocalDownloadDir := file(".dynamodb-local"),
  dynamoDBLocalPort := 8042,
  Test / parallelExecution := false,
  Compile / unmanagedSourceDirectories ++= {
    CrossVersion.partialVersion(scalaVersion.value) match {
      case Some((2, _)) =>
        Seq(
          file(sourceDirectory.value.getPath + "/main/scala-2.x")
        )
      case _ =>
        Nil
    }
  },
  Test / unmanagedSourceDirectories ++= {
    CrossVersion.partialVersion(scalaVersion.value) match {
      case Some((2, _)) =>
        Seq(
          file(sourceDirectory.value.getPath + "/test/scala-2.x")
        )
      case _ =>
        Nil
    }
  }
)

lazy val root = (project in file("."))
  .aggregate(scanamo, testkit, alpakka, refined, catsEffect, joda, zio)
  .settings(
    commonSettings,
    publishingSettings,
    noPublishSettings,
    startDynamoDBLocal / aggregate := false,
    dynamoDBLocalTestCleanup / aggregate := false,
    stopDynamoDBLocal / aggregate := false
  )

addCommandAlias("makeMicrosite", "docs/makeMicrosite")
addCommandAlias("publishMicrosite", "docs/publishMicrosite")

val awsDynamoDB = "software.amazon.awssdk" % "dynamodb" % "2.16.62"

lazy val refined = (project in file("refined"))
  .settings(
    commonSettings,
    publishingSettings,
    name := "scanamo-refined"
  )
  .settings(
    libraryDependencies ++= Seq(
      "eu.timepit"    %% "refined"   % "0.9.24",
      "org.scalatest" %% "scalatest" % "3.2.8" % Test
    )
  )
  .dependsOn(scanamo)

lazy val scanamo = (project in file("scanamo"))
  .settings(
    commonSettings,
    publishingSettings,
    name := "scanamo"
  )
  .settings(
    libraryDependencies ++= Seq(
      awsDynamoDB,
      "org.scala-lang.modules" %% "scala-java8-compat" % "1.0.0",
      "org.typelevel"          %% "cats-free"          % catsVersion,
      "com.propensive"         %% "magnolia"           % "0.12.7",
      // Use Joda for custom conversion example
      "org.joda"           % "joda-convert"             % "2.2.1"       % Provided,
      "joda-time"          % "joda-time"                % "2.10.10"     % Test,
      "org.scalatest"     %% "scalatest"                % "3.2.8"       % Test,
      "org.scalatestplus" %% "scalatestplus-scalacheck" % "3.1.0.0-RC2" % Test,
      "org.scalacheck"    %% "scalacheck"               % "1.15.4"      % Test
    )
  )
  .dependsOn(testkit % "test->test")

lazy val testkit = (project in file("testkit"))
  .settings(
    commonSettings,
    publishingSettings,
    name := "scanamo-testkit",
    libraryDependencies ++= Seq(
      awsDynamoDB,
      "org.scala-lang.modules" %% "scala-java8-compat" % "1.0.0"
    )
  )

lazy val catsEffect = (project in file("cats"))
  .settings(
    name := "scanamo-cats-effect",
    commonSettings,
    publishingSettings,
    libraryDependencies ++= List(
      awsDynamoDB,
      "org.typelevel"  %% "cats-free"   % catsVersion,
      "org.typelevel"  %% "cats-core"   % catsVersion,
      "org.typelevel"  %% "cats-effect" % catsEffectVersion,
<<<<<<< HEAD
      "io.monix"       %% "monix"       % "3.3.0"  % Provided,
      "co.fs2"         %% "fs2-core"    % "3.0.2"  % Provided,
      "io.monix"       %% "monix"       % "3.3.0"  % Test,
      "co.fs2"         %% "fs2-core"    % "3.0.2"  % Test,
=======
      "io.monix"       %% "monix"       % "3.4.0"  % Provided,
      "co.fs2"         %% "fs2-core"    % "2.5.6"  % Provided,
      "io.monix"       %% "monix"       % "3.4.0"  % Test,
      "co.fs2"         %% "fs2-core"    % "2.5.6"  % Test,
>>>>>>> 76c0a723
      "org.scalatest"  %% "scalatest"   % "3.2.8"  % Test,
      "org.scalacheck" %% "scalacheck"  % "1.15.4" % Test
    ),
    fork in Test := true,
    scalacOptions in (Compile, doc) += "-no-link-warnings"
  )
  .dependsOn(scanamo, testkit % "test->test")

lazy val zio = (project in file("zio"))
  .settings(
    name := "scanamo-zio",
    commonSettings,
    publishingSettings,
    libraryDependencies ++= List(
      awsDynamoDB,
      "org.typelevel"  %% "cats-core"        % catsVersion,
      "org.typelevel"  %% "cats-effect"      % catsEffectVersion,
      "dev.zio"        %% "zio"              % zioVersion,
      "dev.zio"        %% "zio-streams"      % zioVersion % Provided,
      "dev.zio"        %% "zio-interop-cats" % "2.4.1.0",
      "org.scalatest"  %% "scalatest"        % "3.2.8"    % Test,
      "org.scalacheck" %% "scalacheck"       % "1.15.4"   % Test
    ),
    fork in Test := true,
    scalacOptions in (Compile, doc) += "-no-link-warnings"
  )
  .dependsOn(scanamo, testkit % "test->test")

lazy val alpakka = (project in file("alpakka"))
  .settings(
    commonSettings,
    publishingSettings,
    name := "scanamo-alpakka"
  )
  .settings(
    libraryDependencies ++= Seq(
      awsDynamoDB,
      "org.typelevel"      %% "cats-free"                    % catsVersion,
      "com.lightbend.akka" %% "akka-stream-alpakka-dynamodb" % "2.0.2",
      "org.scalatest"      %% "scalatest"                    % "3.2.8"  % Test,
      "org.scalacheck"     %% "scalacheck"                   % "1.15.4" % Test
    ),
    fork in Test := true,
    // unidoc can work out links to other project, but scalac can't
    scalacOptions in (Compile, doc) += "-no-link-warnings"
  )
  .dependsOn(scanamo, testkit % "test->test")

lazy val joda = (project in file("joda"))
  .settings(
    commonSettings,
    publishingSettings,
    name := "scanamo-joda"
  )
  .settings(
    libraryDependencies ++= List(
      "org.joda"        % "joda-convert" % "2.2.1"  % Provided,
      "joda-time"       % "joda-time"    % "2.10.10",
      "org.scalatest"  %% "scalatest"    % "3.2.8"  % Test,
      "org.scalacheck" %% "scalacheck"   % "1.15.4" % Test
    )
  )
  .dependsOn(scanamo)

lazy val docs = (project in file("docs"))
  .settings(
    commonSettings,
    micrositeSettings,
    noPublishSettings,
    ghpagesNoJekyll := false,
    git.remoteRepo := "git@github.com:scanamo/scanamo.git",
    mdocVariables := Map(
      "VERSION" -> version.value
    )
  )
  .enablePlugins(MicrositesPlugin)
  .dependsOn(scanamo % "compile->test", alpakka % "compile", refined % "compile")

val publishingSettings = Seq(
  publishArtifact in Test := false,
  scmInfo := Some(
    ScmInfo(
      url("https://github.com/scanamo/scanamo"),
      "scm:git:git@github.com:scanamo/scanamo.git"
    )
  ),
  developers := List(
    Developer("philwills", "Phil Wills", "", url("https://github.com/philwills")),
    Developer(
      "regiskuckaertz",
      "Regis Kuckaertz",
      "regis.kuckaertz@theguardian.com",
      url("https://github.com/regiskuckaertz")
    )
  )
)

lazy val noPublishSettings = Seq(
  publish / skip := true
)

val micrositeSettings = Seq(
  micrositeUrl := "https://www.scanamo.org",
  micrositeName := "Scanamo",
  micrositeDescription := "Scanamo: simpler DynamoDB access for Scala",
  micrositeAuthor := "Scanamo Contributors",
  micrositeGithubOwner := "scanamo",
  micrositeGithubRepo := "scanamo",
  micrositeDocumentationUrl := "/latest/api",
  micrositeDocumentationLabelDescription := "API",
  micrositeHighlightTheme := "monokai",
  micrositeHighlightLanguages ++= Seq("sbt"),
  micrositeGitterChannel := false,
  micrositeShareOnSocial := false,
  micrositePalette := Map(
    "brand-primary" -> "#951c55",
    "brand-secondary" -> "#005689",
    "brand-tertiary" -> "#00456e",
    "gray-dark" -> "#453E46",
    "gray" -> "#837F84",
    "gray-light" -> "#E3E2E3",
    "gray-lighter" -> "#F4F3F4",
    "white-color" -> "#FFFFFF"
  ),
  micrositePushSiteWith := GitHub4s,
  micrositeGithubToken := sys.env.get("GITHUB_TOKEN")
)<|MERGE_RESOLUTION|>--- conflicted
+++ resolved
@@ -181,17 +181,10 @@
       "org.typelevel"  %% "cats-free"   % catsVersion,
       "org.typelevel"  %% "cats-core"   % catsVersion,
       "org.typelevel"  %% "cats-effect" % catsEffectVersion,
-<<<<<<< HEAD
-      "io.monix"       %% "monix"       % "3.3.0"  % Provided,
-      "co.fs2"         %% "fs2-core"    % "3.0.2"  % Provided,
-      "io.monix"       %% "monix"       % "3.3.0"  % Test,
-      "co.fs2"         %% "fs2-core"    % "3.0.2"  % Test,
-=======
       "io.monix"       %% "monix"       % "3.4.0"  % Provided,
       "co.fs2"         %% "fs2-core"    % "2.5.6"  % Provided,
       "io.monix"       %% "monix"       % "3.4.0"  % Test,
       "co.fs2"         %% "fs2-core"    % "2.5.6"  % Test,
->>>>>>> 76c0a723
       "org.scalatest"  %% "scalatest"   % "3.2.8"  % Test,
       "org.scalacheck" %% "scalacheck"  % "1.15.4" % Test
     ),
