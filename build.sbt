--- conflicted
+++ resolved
@@ -2,13 +2,8 @@
 crossScalaVersions in ThisBuild := Seq("2.12.14", "2.13.6")
 
 val catsVersion = "2.6.1"
-<<<<<<< HEAD
-val catsEffectVersion = "3.1.1"
-val zioVersion = "1.0.8"
-=======
 val catsEffectVersion = "2.5.1"
 val zioVersion = "1.0.9"
->>>>>>> 00326191
 
 lazy val stdOptions = Seq(
   "-deprecation",
