scalaVersion in ThisBuild := "2.12.10"
crossScalaVersions in ThisBuild := Seq("2.11.12", "2.12.10", "2.13.1")

val catsVersion = "2.0.0"
val catsEffectVersion = "2.0.0"
<<<<<<< HEAD
val zioVersion = "1.0.0-RC18-1"
=======
val zioVersion = "1.0.0-RC18"
>>>>>>> 23c5da0b

lazy val stdOptions = Seq(
  "-deprecation",
  "-encoding",
  "UTF-8",
  "-feature",
  "-unchecked",
  "-target:jvm-1.8"
)

lazy val std2xOptions = Seq(
  "-Xfatal-warnings",
  "-language:higherKinds",
  "-language:existentials",
  "-language:implicitConversions",
  "-explaintypes",
  "-Yrangepos",
  "-Xfuture",
  "-Xlint:_,-type-parameter-shadow",
  "-Yno-adapted-args",
  "-Ypartial-unification",
  "-Ywarn-inaccessible",
  "-Ywarn-infer-any",
  "-Ywarn-nullary-override",
  "-Ywarn-nullary-unit",
  "-Ywarn-numeric-widen",
  "-Ywarn-value-discard"
)

def extraOptions(scalaVersion: String) =
  CrossVersion.partialVersion(scalaVersion) match {
    case Some((2, 12)) =>
      Seq(
        "-opt-warnings",
        "-Ywarn-extra-implicit",
        "-Ywarn-unused:_,imports",
        "-Ywarn-unused:imports",
        "-opt:l:inline",
        "-opt-inline-from:<source>"
      ) ++ std2xOptions
    case Some((2, 11)) =>
      Seq(
        "-Xexperimental",
        "-Ywarn-unused-import"
      ) ++ std2xOptions
    case _ => Seq.empty
  }

val commonSettings = Seq(
  organization := "org.scanamo",
  organizationName := "Scanamo",
  startYear := Some(2019),
  homepage := Some(url("http://www.scanamo.org/")),
  licenses += ("Apache-2.0", new URL("https://www.apache.org/licenses/LICENSE-2.0.txt")),
  javacOptions ++= Seq("-source", "1.8", "-target", "1.8", "-Xlint"),
  scalacOptions := stdOptions ++ extraOptions(scalaVersion.value),
  addCompilerPlugin("org.typelevel" %% "kind-projector" % "0.10.3"),
  // sbt-doctest leaves some unused values
  // see https://github.com/scala/bug/issues/10270
  scalacOptions in Test := {
    val mainScalacOptions = scalacOptions.value
    (if (CrossVersion.partialVersion(scalaVersion.value) == Some((2, 12)))
       mainScalacOptions.filter(!Seq("-Ywarn-value-discard", "-Xlint").contains(_)) :+ "-Xlint:-unused,_"
     else
       mainScalacOptions).filter(_ != "-Xfatal-warnings")
  },
  scalacOptions in (Compile, console) := (scalacOptions in Test).value,
  autoAPIMappings := true,
  apiURL := Some(url("http://www.scanamo.org/latest/api/")),
  dynamoDBLocalDownloadDir := file(".dynamodb-local"),
  dynamoDBLocalPort := 8042,
  Test / parallelExecution := false
)

lazy val root = (project in file("."))
  .aggregate(scanamo, testkit, alpakka, refined, catsEffect, joda, zio)
  .settings(
    commonSettings,
    publishingSettings,
    noPublishSettings,
    startDynamoDBLocal / aggregate := false,
    dynamoDBLocalTestCleanup / aggregate := false,
    stopDynamoDBLocal / aggregate := false
  )

addCommandAlias("makeMicrosite", "docs/makeMicrosite")
addCommandAlias("publishMicrosite", "docs/publishMicrosite")

val awsDynamoDB = "com.amazonaws" % "aws-java-sdk-dynamodb" % "1.11.732"

def customDeps(scalaVersion: String) =
  CrossVersion.partialVersion(scalaVersion) match {
    case Some((2, 11)) =>
      Seq("com.propensive" %% "magnolia" % "0.10.0")
    case _ =>
      Seq("com.propensive" %% "magnolia" % "0.12.7")
  }

lazy val refined = (project in file("refined"))
  .settings(
    commonSettings,
    publishingSettings,
    name := "scanamo-refined"
  )
  .settings(
    libraryDependencies ++= Seq(
      "eu.timepit"    %% "refined"   % "0.9.12",
      "org.scalatest" %% "scalatest" % "3.1.1" % Test
    )
  )
  .dependsOn(scanamo)

lazy val scanamo = (project in file("scanamo"))
  .settings(
    commonSettings,
    publishingSettings,
    name := "scanamo"
  )
  .settings(
    libraryDependencies ++= Seq(
      awsDynamoDB,
      "org.typelevel" %% "cats-free" % catsVersion,
      // Use Joda for custom conversion example
      "org.joda"          % "joda-convert"              % "2.2.1"       % Provided,
      "joda-time"         % "joda-time"                 % "2.10.5"      % Test,
      "org.scalatest"     %% "scalatest"                % "3.1.1"       % Test,
      "org.scalatestplus" %% "scalatestplus-scalacheck" % "3.1.0.0-RC2" % Test,
      "org.scalacheck"    %% "scalacheck"               % "1.14.3"      % Test
    ) ++ customDeps(scalaVersion.value)
  )
  .dependsOn(testkit % "test->test")

lazy val testkit = (project in file("testkit"))
  .settings(
    commonSettings,
    publishingSettings,
    name := "scanamo-testkit",
    libraryDependencies ++= Seq(
      awsDynamoDB
    )
  )

lazy val catsEffect = (project in file("cats"))
  .settings(
    name := "scanamo-cats-effect",
    commonSettings,
    publishingSettings,
    libraryDependencies ++= List(
      awsDynamoDB,
      "org.typelevel"  %% "cats-free"   % catsVersion,
      "org.typelevel"  %% "cats-core"   % catsVersion,
      "org.typelevel"  %% "cats-effect" % catsEffectVersion,
      "io.monix"       %% "monix"       % "3.1.0" % Provided,
      "co.fs2"         %% "fs2-core"    % "2.1.0" % Provided,
      "io.monix"       %% "monix"       % "3.1.0" % Test,
      "co.fs2"         %% "fs2-core"    % "2.1.0" % Test,
      "org.scalatest"  %% "scalatest"   % "3.1.1" % Test,
      "org.scalacheck" %% "scalacheck"  % "1.14.3" % Test
    ),
    fork in Test := true,
    scalacOptions in (Compile, doc) += "-no-link-warnings"
  )
  .dependsOn(scanamo, testkit % "test->test")

lazy val zio = (project in file("zio"))
  .settings(
    name := "scanamo-zio",
    commonSettings,
    publishingSettings,
    libraryDependencies ++= List(
      awsDynamoDB,
      "org.typelevel"  %% "cats-core"        % catsVersion,
      "org.typelevel"  %% "cats-effect"      % catsEffectVersion,
      "dev.zio"        %% "zio"              % zioVersion,
      "dev.zio"        %% "zio-streams"      % zioVersion % Provided,
      "dev.zio"        %% "zio-interop-cats" % "2.0.0.0-RC11",
      "org.scalatest"  %% "scalatest"        % "3.1.1" % Test,
      "org.scalacheck" %% "scalacheck"       % "1.14.3" % Test
    ),
    fork in Test := true,
    scalacOptions in (Compile, doc) += "-no-link-warnings"
  )
  .dependsOn(scanamo, testkit % "test->test")

lazy val alpakka = (project in file("alpakka"))
  .settings(
    commonSettings,
    publishingSettings,
    name := "scanamo-alpakka"
  )
  .settings(
    libraryDependencies ++= Seq(
      awsDynamoDB,
      "org.typelevel"      %% "cats-free"                    % catsVersion,
      "com.lightbend.akka" %% "akka-stream-alpakka-dynamodb" % "1.1.2",
      "org.scalatest"      %% "scalatest"                    % "3.1.1" % Test,
      "org.scalacheck"     %% "scalacheck"                   % "1.14.3" % Test
    ),
    fork in Test := true,
    // unidoc can work out links to other project, but scalac can't
    scalacOptions in (Compile, doc) += "-no-link-warnings"
  )
  .dependsOn(scanamo, testkit % "test->test")

lazy val joda = (project in file("joda"))
  .settings(
    commonSettings,
    publishingSettings,
    name := "scanamo-joda"
  )
  .settings(
    libraryDependencies ++= List(
      "org.joda"       % "joda-convert" % "2.2.1" % Provided,
      "joda-time"      % "joda-time"    % "2.10.5",
      "org.scalatest"  %% "scalatest"   % "3.1.1" % Test,
      "org.scalacheck" %% "scalacheck"  % "1.14.3" % Test
    )
  )
  .dependsOn(scanamo)

lazy val docs = (project in file("docs"))
  .settings(
    commonSettings,
    micrositeSettings,
    noPublishSettings,
    ghpagesNoJekyll := false,
    git.remoteRepo := "git@github.com:scanamo/scanamo.git",
    mdocVariables := Map(
      "VERSION" -> version.value
    )
  )
  .enablePlugins(MicrositesPlugin)
  .dependsOn(scanamo % "compile->test", alpakka % "compile", refined % "compile")

val publishingSettings = Seq(
  publishArtifact in Test := false,
  scmInfo := Some(
    ScmInfo(
      url("https://github.com/scanamo/scanamo"),
      "scm:git:git@github.com:scanamo/scanamo.git"
    )
  ),
  developers := List(
    Developer("philwills", "Phil Wills", "", url("https://github.com/philwills")),
    Developer(
      "regiskuckaertz",
      "Regis Kuckaertz",
      "regis.kuckaertz@theguardian.com",
      url("https://github.com/regiskuckaertz")
    )
  )
)

lazy val noPublishSettings = Seq(
  publish / skip := true
)

val micrositeSettings = Seq(
  micrositeUrl := "https://www.scanamo.org",
  micrositeName := "Scanamo",
  micrositeDescription := "Scanamo: simpler DynamoDB access for Scala",
  micrositeAuthor := "Scanamo Contributors",
  micrositeGithubOwner := "scanamo",
  micrositeGithubRepo := "scanamo",
  micrositeDocumentationUrl := "/latest/api",
  micrositeDocumentationLabelDescription := "API",
  micrositeHighlightTheme := "monokai",
  micrositeHighlightLanguages ++= Seq("sbt"),
  micrositeGitterChannel := false,
  micrositeShareOnSocial := false,
  micrositePalette := Map(
    "brand-primary" -> "#951c55",
    "brand-secondary" -> "#005689",
    "brand-tertiary" -> "#00456e",
    "gray-dark" -> "#453E46",
    "gray" -> "#837F84",
    "gray-light" -> "#E3E2E3",
    "gray-lighter" -> "#F4F3F4",
    "white-color" -> "#FFFFFF"
  ),
  micrositeCompilingDocsTool := WithMdoc,
  micrositePushSiteWith := GitHub4s,
  micrositeGithubToken := sys.env.get("GITHUB_TOKEN")
)<|MERGE_RESOLUTION|>--- conflicted
+++ resolved
@@ -3,11 +3,7 @@
 
 val catsVersion = "2.0.0"
 val catsEffectVersion = "2.0.0"
-<<<<<<< HEAD
-val zioVersion = "1.0.0-RC18-1"
-=======
 val zioVersion = "1.0.0-RC18"
->>>>>>> 23c5da0b
 
 lazy val stdOptions = Seq(
   "-deprecation",
