--- conflicted
+++ resolved
@@ -6,11 +6,7 @@
 val scalazVersion = "7.2.27" // Bump as needed for io-effect compat
 val scalazIOEffectVersion = "2.10.1"
 val shimsVersion = "1.7.0"
-<<<<<<< HEAD
 val zioVersion = "0.6.1"
-=======
-val zioVersion = "0.6.0"
->>>>>>> 4a659cb2
 
 val commonSettings = Seq(
   scalacOptions := Seq(
