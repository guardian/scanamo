scalaVersion in ThisBuild := "2.12.12"
crossScalaVersions in ThisBuild := Seq("2.12.12", "2.13.3")

<<<<<<< HEAD
val catsVersion = "2.3.0"
=======
val catsVersion = "2.2.0"
>>>>>>> e8bde985
val catsEffectVersion = "2.3.0"
val zioVersion = "1.0.3"

lazy val stdOptions = Seq(
  "-deprecation",
  "-encoding",
  "UTF-8",
  "-feature",
  "-unchecked",
  "-target:jvm-1.8"
)

lazy val std2xOptions = Seq(
  "-Xfatal-warnings",
  "-language:higherKinds",
  "-language:existentials",
  "-language:implicitConversions",
  "-explaintypes",
  "-Yrangepos",
  "-Xfuture",
  "-Xlint:_,-type-parameter-shadow",
  "-Yno-adapted-args",
  "-Ypartial-unification",
  "-Ywarn-inaccessible",
  "-Ywarn-infer-any",
  "-Ywarn-nullary-override",
  "-Ywarn-nullary-unit",
  "-Ywarn-numeric-widen",
  "-Ywarn-value-discard"
)

def extraOptions(scalaVersion: String) =
  CrossVersion.partialVersion(scalaVersion) match {
    case Some((2, 12)) =>
      Seq(
        "-opt-warnings",
        "-Ywarn-extra-implicit",
        "-Ywarn-unused:_,imports",
        "-Ywarn-unused:imports",
        "-opt:l:inline",
        "-opt-inline-from:<source>"
      ) ++ std2xOptions
    case _ => Seq.empty
  }

def platformSpecificSources(conf: String, baseDirectory: File)(versions: String*) =
  List("scala" :: versions.toList.map("scala-" + _): _*).map { version =>
    baseDirectory.getParentFile / "src" / conf / version
  }.filter(_.exists)

def crossPlatformSources(scalaVer: String, conf: String, baseDir: File, isDotty: Boolean) =
  CrossVersion.partialVersion(scalaVer) match {
    case Some((2, x)) if x <= 11 =>
      platformSpecificSources(conf, baseDir)("2.11", "2.x")
    case Some((2, x)) if x >= 12 =>
      platformSpecificSources(conf, baseDir)("2.12+", "2.12", "2.x")
    case _ if isDotty =>
      platformSpecificSources(conf, baseDir)("2.12+", "dotty")
    case _ =>
      Nil
  }

val commonSettings = Seq(
  organization := "org.scanamo",
  organizationName := "Scanamo",
  startYear := Some(2019),
  homepage := Some(url("http://www.scanamo.org/")),
  licenses += ("Apache-2.0", new URL("https://www.apache.org/licenses/LICENSE-2.0.txt")),
  javacOptions ++= Seq("-source", "1.8", "-target", "1.8", "-Xlint"),
  scalacOptions := stdOptions ++ extraOptions(scalaVersion.value),
  addCompilerPlugin("org.typelevel" %% "kind-projector" % "0.10.3"),
  Test / scalacOptions := {
    val mainScalacOptions = scalacOptions.value
    (if (CrossVersion.partialVersion(scalaVersion.value) == Some((2, 12)))
       mainScalacOptions.filter(!Seq("-Ywarn-value-discard", "-Xlint").contains(_)) :+ "-Xlint:-unused,_"
     else
       mainScalacOptions).filter(_ != "-Xfatal-warnings")
  },
  scalacOptions in (Compile, console) := (scalacOptions in Test).value,
  autoAPIMappings := true,
  apiURL := Some(url("http://www.scanamo.org/latest/api/")),
  dynamoDBLocalDownloadDir := file(".dynamodb-local"),
  dynamoDBLocalPort := 8042,
  Test / parallelExecution := false,
  Compile / unmanagedSourceDirectories ++= {
    CrossVersion.partialVersion(scalaVersion.value) match {
      case Some((2, _)) =>
        Seq(
          file(sourceDirectory.value.getPath + "/main/scala-2.x")
        )
      case _ =>
        Nil
    }
  },
  Test / unmanagedSourceDirectories ++= {
    CrossVersion.partialVersion(scalaVersion.value) match {
      case Some((2, _)) =>
        Seq(
          file(sourceDirectory.value.getPath + "/test/scala-2.x")
        )
      case _ =>
        Nil
    }
  }
)

lazy val root = (project in file("."))
  .aggregate(scanamo, testkit, alpakka, refined, catsEffect, joda, zio)
  .settings(
    commonSettings,
    publishingSettings,
    noPublishSettings,
    startDynamoDBLocal / aggregate := false,
    dynamoDBLocalTestCleanup / aggregate := false,
    stopDynamoDBLocal / aggregate := false
  )

addCommandAlias("makeMicrosite", "docs/makeMicrosite")
addCommandAlias("publishMicrosite", "docs/publishMicrosite")

val awsDynamoDB = "software.amazon.awssdk" % "dynamodb" % "2.15.35"

lazy val refined = (project in file("refined"))
  .settings(
    commonSettings,
    publishingSettings,
    name := "scanamo-refined"
  )
  .settings(
    libraryDependencies ++= Seq(
      "eu.timepit"    %% "refined"   % "0.9.18",
      "org.scalatest" %% "scalatest" % "3.2.3" % Test
    )
  )
  .dependsOn(scanamo)

lazy val scanamo = (project in file("scanamo"))
  .settings(
    commonSettings,
    publishingSettings,
    name := "scanamo"
  )
  .settings(
    libraryDependencies ++= Seq(
      awsDynamoDB,
      "org.scala-lang.modules" %% "scala-java8-compat" % "0.9.1",
      "org.typelevel"          %% "cats-free"          % catsVersion,
      "com.propensive"         %% "magnolia"           % "0.12.7",
      // Use Joda for custom conversion example
      "org.joda"           % "joda-convert"             % "2.2.1"       % Provided,
      "joda-time"          % "joda-time"                % "2.10.8"      % Test,
      "org.scalatest"     %% "scalatest"                % "3.2.3"       % Test,
      "org.scalatestplus" %% "scalatestplus-scalacheck" % "3.1.0.0-RC2" % Test,
      "org.scalacheck"    %% "scalacheck"               % "1.15.1"      % Test
    )
  )
  .dependsOn(testkit % "test->test")

lazy val testkit = (project in file("testkit"))
  .settings(
    commonSettings,
    publishingSettings,
    name := "scanamo-testkit",
    libraryDependencies ++= Seq(
      awsDynamoDB,
      "org.scala-lang.modules" %% "scala-java8-compat" % "0.9.1"
    )
  )

lazy val catsEffect = (project in file("cats"))
  .settings(
    name := "scanamo-cats-effect",
    commonSettings,
    publishingSettings,
    libraryDependencies ++= List(
      awsDynamoDB,
      "org.typelevel"  %% "cats-free"   % catsVersion,
      "org.typelevel"  %% "cats-core"   % catsVersion,
      "org.typelevel"  %% "cats-effect" % catsEffectVersion,
      "io.monix"       %% "monix"       % "3.3.0"  % Provided,
      "co.fs2"         %% "fs2-core"    % "2.4.6"  % Provided,
      "io.monix"       %% "monix"       % "3.3.0"  % Test,
      "co.fs2"         %% "fs2-core"    % "2.4.6"  % Test,
      "org.scalatest"  %% "scalatest"   % "3.2.3"  % Test,
      "org.scalacheck" %% "scalacheck"  % "1.15.1" % Test
    ),
    fork in Test := true,
    scalacOptions in (Compile, doc) += "-no-link-warnings"
  )
  .dependsOn(scanamo, testkit % "test->test")

lazy val zio = (project in file("zio"))
  .settings(
    name := "scanamo-zio",
    commonSettings,
    publishingSettings,
    libraryDependencies ++= List(
      awsDynamoDB,
      "org.typelevel"  %% "cats-core"        % catsVersion,
      "org.typelevel"  %% "cats-effect"      % catsEffectVersion,
      "dev.zio"        %% "zio"              % zioVersion,
      "dev.zio"        %% "zio-streams"      % zioVersion % Provided,
      "dev.zio"        %% "zio-interop-cats" % "2.2.0.1",
      "org.scalatest"  %% "scalatest"        % "3.2.3"    % Test,
      "org.scalacheck" %% "scalacheck"       % "1.15.1"   % Test
    ),
    fork in Test := true,
    scalacOptions in (Compile, doc) += "-no-link-warnings"
  )
  .dependsOn(scanamo, testkit % "test->test")

lazy val alpakka = (project in file("alpakka"))
  .settings(
    commonSettings,
    publishingSettings,
    name := "scanamo-alpakka"
  )
  .settings(
    libraryDependencies ++= Seq(
      awsDynamoDB,
      "org.typelevel"      %% "cats-free"                    % catsVersion,
      "com.lightbend.akka" %% "akka-stream-alpakka-dynamodb" % "2.0.2",
      "org.scalatest"      %% "scalatest"                    % "3.2.3"  % Test,
      "org.scalacheck"     %% "scalacheck"                   % "1.15.1" % Test
    ),
    fork in Test := true,
    // unidoc can work out links to other project, but scalac can't
    scalacOptions in (Compile, doc) += "-no-link-warnings"
  )
  .dependsOn(scanamo, testkit % "test->test")

lazy val joda = (project in file("joda"))
  .settings(
    commonSettings,
    publishingSettings,
    name := "scanamo-joda"
  )
  .settings(
    libraryDependencies ++= List(
      "org.joda"        % "joda-convert" % "2.2.1"  % Provided,
      "joda-time"       % "joda-time"    % "2.10.8",
      "org.scalatest"  %% "scalatest"    % "3.2.3"  % Test,
      "org.scalacheck" %% "scalacheck"   % "1.15.1" % Test
    )
  )
  .dependsOn(scanamo)

lazy val docs = (project in file("docs"))
  .settings(
    commonSettings,
    micrositeSettings,
    noPublishSettings,
    ghpagesNoJekyll := false,
    git.remoteRepo := "git@github.com:scanamo/scanamo.git",
    mdocVariables := Map(
      "VERSION" -> version.value
    )
  )
  .enablePlugins(MicrositesPlugin)
  .dependsOn(scanamo % "compile->test", alpakka % "compile", refined % "compile")

val publishingSettings = Seq(
  publishArtifact in Test := false,
  scmInfo := Some(
    ScmInfo(
      url("https://github.com/scanamo/scanamo"),
      "scm:git:git@github.com:scanamo/scanamo.git"
    )
  ),
  developers := List(
    Developer("philwills", "Phil Wills", "", url("https://github.com/philwills")),
    Developer(
      "regiskuckaertz",
      "Regis Kuckaertz",
      "regis.kuckaertz@theguardian.com",
      url("https://github.com/regiskuckaertz")
    )
  )
)

lazy val noPublishSettings = Seq(
  publish / skip := true
)

val micrositeSettings = Seq(
  micrositeUrl := "https://www.scanamo.org",
  micrositeName := "Scanamo",
  micrositeDescription := "Scanamo: simpler DynamoDB access for Scala",
  micrositeAuthor := "Scanamo Contributors",
  micrositeGithubOwner := "scanamo",
  micrositeGithubRepo := "scanamo",
  micrositeDocumentationUrl := "/latest/api",
  micrositeDocumentationLabelDescription := "API",
  micrositeHighlightTheme := "monokai",
  micrositeHighlightLanguages ++= Seq("sbt"),
  micrositeGitterChannel := false,
  micrositeShareOnSocial := false,
  micrositePalette := Map(
    "brand-primary" -> "#951c55",
    "brand-secondary" -> "#005689",
    "brand-tertiary" -> "#00456e",
    "gray-dark" -> "#453E46",
    "gray" -> "#837F84",
    "gray-light" -> "#E3E2E3",
    "gray-lighter" -> "#F4F3F4",
    "white-color" -> "#FFFFFF"
  ),
  micrositeCompilingDocsTool := WithMdoc,
  micrositePushSiteWith := GitHub4s,
  micrositeGithubToken := sys.env.get("GITHUB_TOKEN")
)<|MERGE_RESOLUTION|>--- conflicted
+++ resolved
@@ -1,11 +1,7 @@
 scalaVersion in ThisBuild := "2.12.12"
 crossScalaVersions in ThisBuild := Seq("2.12.12", "2.13.3")
 
-<<<<<<< HEAD
-val catsVersion = "2.3.0"
-=======
 val catsVersion = "2.2.0"
->>>>>>> e8bde985
 val catsEffectVersion = "2.3.0"
 val zioVersion = "1.0.3"
 
