--- conflicted
+++ resolved
@@ -204,15 +204,9 @@
       "org.typelevel"  %% "cats-effect"      % catsEffectVersion,
       "dev.zio"        %% "zio"              % zioVersion,
       "dev.zio"        %% "zio-streams"      % zioVersion % Provided,
-<<<<<<< HEAD
-      "dev.zio"        %% "zio-interop-cats" % "2.4.1.0",
-      "org.scalatest"  %% "scalatest"        % "3.2.6"    % Test,
-      "org.scalacheck" %% "scalacheck"       % "1.15.3"   % Test
-=======
       "dev.zio"        %% "zio-interop-cats" % "2.3.1.0",
       "org.scalatest"  %% "scalatest"        % "3.2.8"    % Test,
       "org.scalacheck" %% "scalacheck"       % "1.15.4"   % Test
->>>>>>> 00cda468
     ),
     fork in Test := true,
     scalacOptions in (Compile, doc) += "-no-link-warnings"
