--- conflicted
+++ resolved
@@ -181,17 +181,10 @@
       "org.typelevel"  %% "cats-free"   % catsVersion,
       "org.typelevel"  %% "cats-core"   % catsVersion,
       "org.typelevel"  %% "cats-effect" % catsEffectVersion,
-<<<<<<< HEAD
-      "io.monix"       %% "monix"       % "3.3.0"  % Provided,
-      "co.fs2"         %% "fs2-core"    % "2.4.4"  % Provided,
-      "io.monix"       %% "monix"       % "3.3.0"  % Test,
-      "co.fs2"         %% "fs2-core"    % "2.4.4"  % Test,
-=======
       "io.monix"       %% "monix"       % "3.2.2"  % Provided,
       "co.fs2"         %% "fs2-core"    % "2.4.5"  % Provided,
       "io.monix"       %% "monix"       % "3.2.2"  % Test,
       "co.fs2"         %% "fs2-core"    % "2.4.5"  % Test,
->>>>>>> 6381e251
       "org.scalatest"  %% "scalatest"   % "3.2.2"  % Test,
       "org.scalacheck" %% "scalacheck"  % "1.15.1" % Test
     ),
