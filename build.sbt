scalaVersion in ThisBuild := "2.12.10"
crossScalaVersions in ThisBuild := Seq("2.12.10", "2.13.1")

val catsVersion = "2.1.1"
val catsEffectVersion = "2.1.3"
val zioVersion = "1.0.0-RC19"

lazy val stdOptions = Seq(
  "-deprecation",
  "-encoding",
  "UTF-8",
  "-feature",
  "-unchecked",
  "-target:jvm-1.8"
)

lazy val std2xOptions = Seq(
  "-Xfatal-warnings",
  "-language:higherKinds",
  "-language:existentials",
  "-language:implicitConversions",
  "-explaintypes",
  "-Yrangepos",
  "-Xfuture",
  "-Xlint:_,-type-parameter-shadow",
  "-Yno-adapted-args",
  "-Ypartial-unification",
  "-Ywarn-inaccessible",
  "-Ywarn-infer-any",
  "-Ywarn-nullary-override",
  "-Ywarn-nullary-unit",
  "-Ywarn-numeric-widen",
  "-Ywarn-value-discard"
)

def extraOptions(scalaVersion: String) =
  CrossVersion.partialVersion(scalaVersion) match {
    case Some((2, 12)) =>
      Seq(
        "-opt-warnings",
        "-Ywarn-extra-implicit",
        "-Ywarn-unused:_,imports",
        "-Ywarn-unused:imports",
        "-opt:l:inline",
        "-opt-inline-from:<source>"
      ) ++ std2xOptions
    case _ => Seq.empty
  }

val commonSettings = Seq(
  organization := "org.scanamo",
  organizationName := "Scanamo",
  startYear := Some(2019),
  homepage := Some(url("http://www.scanamo.org/")),
  licenses += ("Apache-2.0", new URL("https://www.apache.org/licenses/LICENSE-2.0.txt")),
  javacOptions ++= Seq("-source", "1.8", "-target", "1.8", "-Xlint"),
  scalacOptions := stdOptions ++ extraOptions(scalaVersion.value),
  addCompilerPlugin("org.typelevel" %% "kind-projector" % "0.10.3"),
  // sbt-doctest leaves some unused values
  // see https://github.com/scala/bug/issues/10270
  scalacOptions in Test := {
    val mainScalacOptions = scalacOptions.value
    (if (CrossVersion.partialVersion(scalaVersion.value) == Some((2, 12)))
       mainScalacOptions.filter(!Seq("-Ywarn-value-discard", "-Xlint").contains(_)) :+ "-Xlint:-unused,_"
     else
       mainScalacOptions).filter(_ != "-Xfatal-warnings")
  },
  scalacOptions in (Compile, console) := (scalacOptions in Test).value,
  autoAPIMappings := true,
  apiURL := Some(url("http://www.scanamo.org/latest/api/")),
  dynamoDBLocalDownloadDir := file(".dynamodb-local"),
  dynamoDBLocalPort := 8042,
  Test / parallelExecution := false
)

lazy val root = (project in file("."))
  .aggregate(scanamo, testkit, alpakka, refined, catsEffect, joda, zio)
  .settings(
    commonSettings,
    publishingSettings,
    noPublishSettings,
    startDynamoDBLocal / aggregate := false,
    dynamoDBLocalTestCleanup / aggregate := false,
    stopDynamoDBLocal / aggregate := false
  )

addCommandAlias("makeMicrosite", "docs/makeMicrosite")
addCommandAlias("publishMicrosite", "docs/publishMicrosite")

val awsDynamoDB = "software.amazon.awssdk" % "dynamodb" % "2.13.26"

lazy val refined = (project in file("refined"))
  .settings(
    commonSettings,
    publishingSettings,
    name := "scanamo-refined"
  )
  .settings(
    libraryDependencies ++= Seq(
      "eu.timepit"    %% "refined"   % "0.9.14",
      "org.scalatest" %% "scalatest" % "3.2.0" % Test
    )
  )
  .dependsOn(scanamo)

lazy val scanamo = (project in file("scanamo"))
  .settings(
    commonSettings,
    publishingSettings,
    name := "scanamo"
  )
  .settings(
    libraryDependencies ++= Seq(
      awsDynamoDB,
      "org.scala-lang.modules" %% "scala-java8-compat" % "0.9.1",
      "org.typelevel"          %% "cats-free"          % catsVersion,
      "com.propensive"         %% "magnolia"           % "0.12.7",
      // Use Joda for custom conversion example
      "org.joda"           % "joda-convert"             % "2.2.1"       % Provided,
      "joda-time"          % "joda-time"                % "2.10.6"      % Test,
      "org.scalatest"     %% "scalatest"                % "3.2.0"       % Test,
      "org.scalatestplus" %% "scalatestplus-scalacheck" % "3.1.0.0-RC2" % Test,
      "org.scalacheck"    %% "scalacheck"               % "1.14.3"      % Test
    )
  )
  .dependsOn(testkit % "test->test")

lazy val testkit = (project in file("testkit"))
  .settings(
    commonSettings,
    publishingSettings,
    name := "scanamo-testkit",
    libraryDependencies ++= Seq(
      awsDynamoDB,
      "org.scala-lang.modules" %% "scala-java8-compat" % "0.9.1"
    )
  )

lazy val catsEffect = (project in file("cats"))
  .settings(
    name := "scanamo-cats-effect",
    commonSettings,
    publishingSettings,
    libraryDependencies ++= List(
      awsDynamoDB,
      "org.typelevel"  %% "cats-free"   % catsVersion,
      "org.typelevel"  %% "cats-core"   % catsVersion,
      "org.typelevel"  %% "cats-effect" % catsEffectVersion,
      "io.monix"       %% "monix"       % "3.2.1"  % Provided,
      "co.fs2"         %% "fs2-core"    % "2.4.2"  % Provided,
      "io.monix"       %% "monix"       % "3.2.1"  % Test,
<<<<<<< HEAD
      "co.fs2"         %% "fs2-core"    % "2.3.0"  % Test,
      "org.scalatest"  %% "scalatest"   % "3.2.0"  % Test,
=======
      "co.fs2"         %% "fs2-core"    % "2.4.2"  % Test,
      "org.scalatest"  %% "scalatest"   % "3.1.2"  % Test,
>>>>>>> 17a5956a
      "org.scalacheck" %% "scalacheck"  % "1.14.3" % Test
    ),
    fork in Test := true,
    scalacOptions in (Compile, doc) += "-no-link-warnings"
  )
  .dependsOn(scanamo, testkit % "test->test")

lazy val zio = (project in file("zio"))
  .settings(
    name := "scanamo-zio",
    commonSettings,
    publishingSettings,
    libraryDependencies ++= List(
      awsDynamoDB,
      "org.typelevel"  %% "cats-core"        % catsVersion,
      "org.typelevel"  %% "cats-effect"      % catsEffectVersion,
      "dev.zio"        %% "zio"              % zioVersion,
      "dev.zio"        %% "zio-streams"      % zioVersion % Provided,
      "dev.zio"        %% "zio-interop-cats" % "2.0.0.0-RC14",
      "org.scalatest"  %% "scalatest"        % "3.2.0"    % Test,
      "org.scalacheck" %% "scalacheck"       % "1.14.3"   % Test
    ),
    fork in Test := true,
    scalacOptions in (Compile, doc) += "-no-link-warnings"
  )
  .dependsOn(scanamo, testkit % "test->test")

lazy val alpakka = (project in file("alpakka"))
  .settings(
    commonSettings,
    publishingSettings,
    name := "scanamo-alpakka"
  )
  .settings(
    libraryDependencies ++= Seq(
      awsDynamoDB,
      "org.typelevel"      %% "cats-free"                    % catsVersion,
<<<<<<< HEAD
      "com.lightbend.akka" %% "akka-stream-alpakka-dynamodb" % "2.0.0",
      "org.scalatest"      %% "scalatest"                    % "3.2.0"  % Test,
=======
      "com.lightbend.akka" %% "akka-stream-alpakka-dynamodb" % "2.0.1",
      "org.scalatest"      %% "scalatest"                    % "3.1.2"  % Test,
>>>>>>> 17a5956a
      "org.scalacheck"     %% "scalacheck"                   % "1.14.3" % Test
    ),
    fork in Test := true,
    // unidoc can work out links to other project, but scalac can't
    scalacOptions in (Compile, doc) += "-no-link-warnings"
  )
  .dependsOn(scanamo, testkit % "test->test")

lazy val joda = (project in file("joda"))
  .settings(
    commonSettings,
    publishingSettings,
    name := "scanamo-joda"
  )
  .settings(
    libraryDependencies ++= List(
      "org.joda"        % "joda-convert" % "2.2.1"  % Provided,
      "joda-time"       % "joda-time"    % "2.10.6",
      "org.scalatest"  %% "scalatest"    % "3.2.0"  % Test,
      "org.scalacheck" %% "scalacheck"   % "1.14.3" % Test
    )
  )
  .dependsOn(scanamo)

lazy val docs = (project in file("docs"))
  .settings(
    commonSettings,
    micrositeSettings,
    noPublishSettings,
    ghpagesNoJekyll := false,
    git.remoteRepo := "git@github.com:scanamo/scanamo.git",
    mdocVariables := Map(
      "VERSION" -> version.value
    )
  )
  .enablePlugins(MicrositesPlugin)
  .dependsOn(scanamo % "compile->test", alpakka % "compile", refined % "compile")

val publishingSettings = Seq(
  publishArtifact in Test := false,
  scmInfo := Some(
    ScmInfo(
      url("https://github.com/scanamo/scanamo"),
      "scm:git:git@github.com:scanamo/scanamo.git"
    )
  ),
  developers := List(
    Developer("philwills", "Phil Wills", "", url("https://github.com/philwills")),
    Developer(
      "regiskuckaertz",
      "Regis Kuckaertz",
      "regis.kuckaertz@theguardian.com",
      url("https://github.com/regiskuckaertz")
    )
  )
)

lazy val noPublishSettings = Seq(
  publish / skip := true
)

val micrositeSettings = Seq(
  micrositeUrl := "https://www.scanamo.org",
  micrositeName := "Scanamo",
  micrositeDescription := "Scanamo: simpler DynamoDB access for Scala",
  micrositeAuthor := "Scanamo Contributors",
  micrositeGithubOwner := "scanamo",
  micrositeGithubRepo := "scanamo",
  micrositeDocumentationUrl := "/latest/api",
  micrositeDocumentationLabelDescription := "API",
  micrositeHighlightTheme := "monokai",
  micrositeHighlightLanguages ++= Seq("sbt"),
  micrositeGitterChannel := false,
  micrositeShareOnSocial := false,
  micrositePalette := Map(
    "brand-primary" -> "#951c55",
    "brand-secondary" -> "#005689",
    "brand-tertiary" -> "#00456e",
    "gray-dark" -> "#453E46",
    "gray" -> "#837F84",
    "gray-light" -> "#E3E2E3",
    "gray-lighter" -> "#F4F3F4",
    "white-color" -> "#FFFFFF"
  ),
  micrositeCompilingDocsTool := WithMdoc,
  micrositePushSiteWith := GitHub4s,
  micrositeGithubToken := sys.env.get("GITHUB_TOKEN")
)<|MERGE_RESOLUTION|>--- conflicted
+++ resolved
@@ -149,13 +149,9 @@
       "io.monix"       %% "monix"       % "3.2.1"  % Provided,
       "co.fs2"         %% "fs2-core"    % "2.4.2"  % Provided,
       "io.monix"       %% "monix"       % "3.2.1"  % Test,
-<<<<<<< HEAD
       "co.fs2"         %% "fs2-core"    % "2.3.0"  % Test,
+      "co.fs2"         %% "fs2-core"    % "2.4.2"  % Test,
       "org.scalatest"  %% "scalatest"   % "3.2.0"  % Test,
-=======
-      "co.fs2"         %% "fs2-core"    % "2.4.2"  % Test,
-      "org.scalatest"  %% "scalatest"   % "3.1.2"  % Test,
->>>>>>> 17a5956a
       "org.scalacheck" %% "scalacheck"  % "1.14.3" % Test
     ),
     fork in Test := true,
@@ -193,13 +189,8 @@
     libraryDependencies ++= Seq(
       awsDynamoDB,
       "org.typelevel"      %% "cats-free"                    % catsVersion,
-<<<<<<< HEAD
-      "com.lightbend.akka" %% "akka-stream-alpakka-dynamodb" % "2.0.0",
+      "com.lightbend.akka" %% "akka-stream-alpakka-dynamodb" % "2.0.1",
       "org.scalatest"      %% "scalatest"                    % "3.2.0"  % Test,
-=======
-      "com.lightbend.akka" %% "akka-stream-alpakka-dynamodb" % "2.0.1",
-      "org.scalatest"      %% "scalatest"                    % "3.1.2"  % Test,
->>>>>>> 17a5956a
       "org.scalacheck"     %% "scalacheck"                   % "1.14.3" % Test
     ),
     fork in Test := true,
