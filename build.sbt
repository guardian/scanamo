<<<<<<< HEAD
scalaVersion in ThisBuild := "2.12.13"
crossScalaVersions in ThisBuild := Seq("2.12.13", "2.13.6")
=======
scalaVersion in ThisBuild := "2.12.14"
crossScalaVersions in ThisBuild := Seq("2.12.14", "2.13.5")
>>>>>>> 47b4af82

val catsVersion = "2.6.1"
val catsEffectVersion = "2.5.1"
val zioVersion = "1.0.8"

lazy val stdOptions = Seq(
  "-deprecation",
  "-encoding",
  "UTF-8",
  "-feature",
  "-unchecked",
  "-target:jvm-1.8"
)

lazy val std2xOptions = Seq(
  "-Xfatal-warnings",
  "-language:higherKinds",
  "-language:existentials",
  "-language:implicitConversions",
  "-explaintypes",
  "-Yrangepos",
  "-Xfuture",
  "-Xlint:_,-type-parameter-shadow",
  "-Yno-adapted-args",
  "-Ypartial-unification",
  "-Ywarn-inaccessible",
  "-Ywarn-infer-any",
  "-Ywarn-nullary-override",
  "-Ywarn-nullary-unit",
  "-Ywarn-numeric-widen",
  "-Ywarn-value-discard"
)

def extraOptions(scalaVersion: String) =
  CrossVersion.partialVersion(scalaVersion) match {
    case Some((2, 12)) =>
      Seq(
        "-opt-warnings",
        "-Ywarn-extra-implicit",
        "-Ywarn-unused:_,imports",
        "-Ywarn-unused:imports",
        "-opt:l:inline",
        "-opt-inline-from:<source>"
      ) ++ std2xOptions
    case _ => Seq.empty
  }

def platformSpecificSources(conf: String, baseDirectory: File)(versions: String*) =
  List("scala" :: versions.toList.map("scala-" + _): _*).map { version =>
    baseDirectory.getParentFile / "src" / conf / version
  }.filter(_.exists)

def crossPlatformSources(scalaVer: String, conf: String, baseDir: File, isDotty: Boolean) =
  CrossVersion.partialVersion(scalaVer) match {
    case Some((2, x)) if x <= 11 =>
      platformSpecificSources(conf, baseDir)("2.11", "2.x")
    case Some((2, x)) if x >= 12 =>
      platformSpecificSources(conf, baseDir)("2.12+", "2.12", "2.x")
    case _ if isDotty =>
      platformSpecificSources(conf, baseDir)("2.12+", "dotty")
    case _ =>
      Nil
  }

val commonSettings = Seq(
  organization := "org.scanamo",
  organizationName := "Scanamo",
  startYear := Some(2019),
  homepage := Some(url("http://www.scanamo.org/")),
  licenses += ("Apache-2.0", new URL("https://www.apache.org/licenses/LICENSE-2.0.txt")),
  javacOptions ++= Seq("-source", "1.8", "-target", "1.8", "-Xlint"),
  scalacOptions := stdOptions ++ extraOptions(scalaVersion.value),
  addCompilerPlugin("org.typelevel" %% "kind-projector" % "0.10.3"),
  Test / scalacOptions := {
    val mainScalacOptions = scalacOptions.value
    (if (CrossVersion.partialVersion(scalaVersion.value) == Some((2, 12)))
       mainScalacOptions.filter(!Seq("-Ywarn-value-discard", "-Xlint").contains(_)) :+ "-Xlint:-unused,_"
     else
       mainScalacOptions).filter(_ != "-Xfatal-warnings")
  },
  scalacOptions in (Compile, console) := (scalacOptions in Test).value,
  autoAPIMappings := true,
  apiURL := Some(url("http://www.scanamo.org/latest/api/")),
  dynamoDBLocalDownloadDir := file(".dynamodb-local"),
  dynamoDBLocalPort := 8042,
  Test / parallelExecution := false,
  Compile / unmanagedSourceDirectories ++= {
    CrossVersion.partialVersion(scalaVersion.value) match {
      case Some((2, _)) =>
        Seq(
          file(sourceDirectory.value.getPath + "/main/scala-2.x")
        )
      case _ =>
        Nil
    }
  },
  Test / unmanagedSourceDirectories ++= {
    CrossVersion.partialVersion(scalaVersion.value) match {
      case Some((2, _)) =>
        Seq(
          file(sourceDirectory.value.getPath + "/test/scala-2.x")
        )
      case _ =>
        Nil
    }
  }
)

lazy val root = (project in file("."))
  .aggregate(scanamo, testkit, alpakka, refined, catsEffect, joda, zio)
  .settings(
    commonSettings,
    publishingSettings,
    noPublishSettings,
    startDynamoDBLocal / aggregate := false,
    dynamoDBLocalTestCleanup / aggregate := false,
    stopDynamoDBLocal / aggregate := false
  )

addCommandAlias("makeMicrosite", "docs/makeMicrosite")
addCommandAlias("publishMicrosite", "docs/publishMicrosite")

val awsDynamoDB = "software.amazon.awssdk" % "dynamodb" % "2.16.73"

lazy val refined = (project in file("refined"))
  .settings(
    commonSettings,
    publishingSettings,
    name := "scanamo-refined"
  )
  .settings(
    libraryDependencies ++= Seq(
      "eu.timepit"    %% "refined"   % "0.9.26",
      "org.scalatest" %% "scalatest" % "3.2.9" % Test
    )
  )
  .dependsOn(scanamo)

lazy val scanamo = (project in file("scanamo"))
  .settings(
    commonSettings,
    publishingSettings,
    name := "scanamo"
  )
  .settings(
    libraryDependencies ++= Seq(
      awsDynamoDB,
      "org.scala-lang.modules" %% "scala-java8-compat" % "1.0.0",
      "org.typelevel"          %% "cats-free"          % catsVersion,
      "com.propensive"         %% "magnolia"           % "0.12.7",
      // Use Joda for custom conversion example
      "org.joda"           % "joda-convert"             % "2.2.1"       % Provided,
      "joda-time"          % "joda-time"                % "2.10.10"     % Test,
      "org.scalatest"     %% "scalatest"                % "3.2.9"       % Test,
      "org.scalatestplus" %% "scalatestplus-scalacheck" % "3.1.0.0-RC2" % Test,
      "org.scalacheck"    %% "scalacheck"               % "1.15.4"      % Test
    )
  )
  .dependsOn(testkit % "test->test")

lazy val testkit = (project in file("testkit"))
  .settings(
    commonSettings,
    publishingSettings,
    name := "scanamo-testkit",
    libraryDependencies ++= Seq(
      awsDynamoDB,
      "org.scala-lang.modules" %% "scala-java8-compat" % "1.0.0"
    )
  )

lazy val catsEffect = (project in file("cats"))
  .settings(
    name := "scanamo-cats-effect",
    commonSettings,
    publishingSettings,
    libraryDependencies ++= List(
      awsDynamoDB,
      "org.typelevel"  %% "cats-free"   % catsVersion,
      "org.typelevel"  %% "cats-core"   % catsVersion,
      "org.typelevel"  %% "cats-effect" % catsEffectVersion,
      "io.monix"       %% "monix"       % "3.4.0"  % Provided,
      "co.fs2"         %% "fs2-core"    % "2.5.6"  % Provided,
      "io.monix"       %% "monix"       % "3.4.0"  % Test,
      "co.fs2"         %% "fs2-core"    % "2.5.6"  % Test,
      "org.scalatest"  %% "scalatest"   % "3.2.9"  % Test,
      "org.scalacheck" %% "scalacheck"  % "1.15.4" % Test
    ),
    fork in Test := true,
    scalacOptions in (Compile, doc) += "-no-link-warnings"
  )
  .dependsOn(scanamo, testkit % "test->test")

lazy val zio = (project in file("zio"))
  .settings(
    name := "scanamo-zio",
    commonSettings,
    publishingSettings,
    libraryDependencies ++= List(
      awsDynamoDB,
      "org.typelevel"  %% "cats-core"        % catsVersion,
      "org.typelevel"  %% "cats-effect"      % catsEffectVersion,
      "dev.zio"        %% "zio"              % zioVersion,
      "dev.zio"        %% "zio-streams"      % zioVersion % Provided,
      "dev.zio"        %% "zio-interop-cats" % "3.1.1.0",
      "org.scalatest"  %% "scalatest"        % "3.2.9"    % Test,
      "org.scalacheck" %% "scalacheck"       % "1.15.4"   % Test
    ),
    fork in Test := true,
    scalacOptions in (Compile, doc) += "-no-link-warnings"
  )
  .dependsOn(scanamo, testkit % "test->test")

lazy val alpakka = (project in file("alpakka"))
  .settings(
    commonSettings,
    publishingSettings,
    name := "scanamo-alpakka"
  )
  .settings(
    libraryDependencies ++= Seq(
      awsDynamoDB,
      "org.typelevel"      %% "cats-free"                    % catsVersion,
      "com.lightbend.akka" %% "akka-stream-alpakka-dynamodb" % "2.0.2",
      "org.scalatest"      %% "scalatest"                    % "3.2.9"  % Test,
      "org.scalacheck"     %% "scalacheck"                   % "1.15.4" % Test
    ),
    fork in Test := true,
    // unidoc can work out links to other project, but scalac can't
    scalacOptions in (Compile, doc) += "-no-link-warnings"
  )
  .dependsOn(scanamo, testkit % "test->test")

lazy val joda = (project in file("joda"))
  .settings(
    commonSettings,
    publishingSettings,
    name := "scanamo-joda"
  )
  .settings(
    libraryDependencies ++= List(
      "org.joda"        % "joda-convert" % "2.2.1"  % Provided,
      "joda-time"       % "joda-time"    % "2.10.10",
      "org.scalatest"  %% "scalatest"    % "3.2.9"  % Test,
      "org.scalacheck" %% "scalacheck"   % "1.15.4" % Test
    )
  )
  .dependsOn(scanamo)

lazy val docs = (project in file("docs"))
  .settings(
    commonSettings,
    micrositeSettings,
    noPublishSettings,
    ghpagesNoJekyll := false,
    git.remoteRepo := "git@github.com:scanamo/scanamo.git",
    mdocVariables := Map(
      "VERSION" -> version.value
    )
  )
  .enablePlugins(MicrositesPlugin)
  .dependsOn(scanamo % "compile->test", alpakka % "compile", refined % "compile")

val publishingSettings = Seq(
  publishArtifact in Test := false,
  scmInfo := Some(
    ScmInfo(
      url("https://github.com/scanamo/scanamo"),
      "scm:git:git@github.com:scanamo/scanamo.git"
    )
  ),
  developers := List(
    Developer("philwills", "Phil Wills", "", url("https://github.com/philwills")),
    Developer(
      "regiskuckaertz",
      "Regis Kuckaertz",
      "regis.kuckaertz@theguardian.com",
      url("https://github.com/regiskuckaertz")
    )
  )
)

lazy val noPublishSettings = Seq(
  publish / skip := true
)

val micrositeSettings = Seq(
  micrositeUrl := "https://www.scanamo.org",
  micrositeName := "Scanamo",
  micrositeDescription := "Scanamo: simpler DynamoDB access for Scala",
  micrositeAuthor := "Scanamo Contributors",
  micrositeGithubOwner := "scanamo",
  micrositeGithubRepo := "scanamo",
  micrositeDocumentationUrl := "/latest/api",
  micrositeDocumentationLabelDescription := "API",
  micrositeHighlightTheme := "monokai",
  micrositeHighlightLanguages ++= Seq("sbt"),
  micrositeGitterChannel := false,
  micrositeShareOnSocial := false,
  micrositePalette := Map(
    "brand-primary" -> "#951c55",
    "brand-secondary" -> "#005689",
    "brand-tertiary" -> "#00456e",
    "gray-dark" -> "#453E46",
    "gray" -> "#837F84",
    "gray-light" -> "#E3E2E3",
    "gray-lighter" -> "#F4F3F4",
    "white-color" -> "#FFFFFF"
  ),
  micrositePushSiteWith := GitHub4s,
  micrositeGithubToken := sys.env.get("GITHUB_TOKEN")
)<|MERGE_RESOLUTION|>--- conflicted
+++ resolved
@@ -1,10 +1,5 @@
-<<<<<<< HEAD
-scalaVersion in ThisBuild := "2.12.13"
-crossScalaVersions in ThisBuild := Seq("2.12.13", "2.13.6")
-=======
 scalaVersion in ThisBuild := "2.12.14"
 crossScalaVersions in ThisBuild := Seq("2.12.14", "2.13.5")
->>>>>>> 47b4af82
 
 val catsVersion = "2.6.1"
 val catsEffectVersion = "2.5.1"
