scalaVersion in ThisBuild := "2.12.12"
crossScalaVersions in ThisBuild := Seq("2.12.12", "2.13.3")

val catsVersion = "2.2.0"
val catsEffectVersion = "2.2.0"
val zioVersion = "1.0.3"

lazy val stdOptions = Seq(
  "-deprecation",
  "-encoding",
  "UTF-8",
  "-feature",
  "-unchecked",
  "-target:jvm-1.8"
)

lazy val std2xOptions = Seq(
  "-Xfatal-warnings",
  "-language:higherKinds",
  "-language:existentials",
  "-language:implicitConversions",
  "-explaintypes",
  "-Yrangepos",
  "-Xfuture",
  "-Xlint:_,-type-parameter-shadow",
  "-Yno-adapted-args",
  "-Ypartial-unification",
  "-Ywarn-inaccessible",
  "-Ywarn-infer-any",
  "-Ywarn-nullary-override",
  "-Ywarn-nullary-unit",
  "-Ywarn-numeric-widen",
  "-Ywarn-value-discard"
)

def extraOptions(scalaVersion: String) =
  CrossVersion.partialVersion(scalaVersion) match {
    case Some((2, 12)) =>
      Seq(
        "-opt-warnings",
        "-Ywarn-extra-implicit",
        "-Ywarn-unused:_,imports",
        "-Ywarn-unused:imports",
        "-opt:l:inline",
        "-opt-inline-from:<source>"
      ) ++ std2xOptions
    case _ => Seq.empty
  }

def platformSpecificSources(conf: String, baseDirectory: File)(versions: String*) =
  List("scala" :: versions.toList.map("scala-" + _): _*).map { version =>
    baseDirectory.getParentFile / "src" / conf / version
  }.filter(_.exists)

def crossPlatformSources(scalaVer: String, conf: String, baseDir: File, isDotty: Boolean) =
  CrossVersion.partialVersion(scalaVer) match {
    case Some((2, x)) if x <= 11 =>
      platformSpecificSources(conf, baseDir)("2.11", "2.x")
    case Some((2, x)) if x >= 12 =>
      platformSpecificSources(conf, baseDir)("2.12+", "2.12", "2.x")
    case _ if isDotty =>
      platformSpecificSources(conf, baseDir)("2.12+", "dotty")
    case _ =>
      Nil
  }

val commonSettings = Seq(
  organization := "org.scanamo",
  organizationName := "Scanamo",
  startYear := Some(2019),
  homepage := Some(url("http://www.scanamo.org/")),
  licenses += ("Apache-2.0", new URL("https://www.apache.org/licenses/LICENSE-2.0.txt")),
  javacOptions ++= Seq("-source", "1.8", "-target", "1.8", "-Xlint"),
  scalacOptions := stdOptions ++ extraOptions(scalaVersion.value),
  addCompilerPlugin("org.typelevel" %% "kind-projector" % "0.10.3"),
  Test / scalacOptions := {
    val mainScalacOptions = scalacOptions.value
    (if (CrossVersion.partialVersion(scalaVersion.value) == Some((2, 12)))
       mainScalacOptions.filter(!Seq("-Ywarn-value-discard", "-Xlint").contains(_)) :+ "-Xlint:-unused,_"
     else
       mainScalacOptions).filter(_ != "-Xfatal-warnings")
  },
  scalacOptions in (Compile, console) := (scalacOptions in Test).value,
  autoAPIMappings := true,
  apiURL := Some(url("http://www.scanamo.org/latest/api/")),
  dynamoDBLocalDownloadDir := file(".dynamodb-local"),
  dynamoDBLocalPort := 8042,
  Test / parallelExecution := false,
  Compile / unmanagedSourceDirectories ++= {
    CrossVersion.partialVersion(scalaVersion.value) match {
      case Some((2, _)) =>
        Seq(
          file(sourceDirectory.value.getPath + "/main/scala-2.x")
        )
      case _ =>
        Nil
    }
  },
  Test / unmanagedSourceDirectories ++= {
    CrossVersion.partialVersion(scalaVersion.value) match {
      case Some((2, _)) =>
        Seq(
          file(sourceDirectory.value.getPath + "/test/scala-2.x")
        )
      case _ =>
        Nil
    }
  }
)

lazy val root = (project in file("."))
  .aggregate(scanamo, testkit, alpakka, refined, catsEffect, joda, zio)
  .settings(
    commonSettings,
    publishingSettings,
    noPublishSettings,
    startDynamoDBLocal / aggregate := false,
    dynamoDBLocalTestCleanup / aggregate := false,
    stopDynamoDBLocal / aggregate := false
  )

addCommandAlias("makeMicrosite", "docs/makeMicrosite")
addCommandAlias("publishMicrosite", "docs/publishMicrosite")

val awsDynamoDB = "software.amazon.awssdk" % "dynamodb" % "2.14.28"

lazy val refined = (project in file("refined"))
  .settings(
    commonSettings,
    publishingSettings,
    name := "scanamo-refined"
  )
  .settings(
    libraryDependencies ++= Seq(
<<<<<<< HEAD
      "eu.timepit"    %% "refined"   % "0.9.16",
      "org.scalatest" %% "scalatest" % "3.2.3" % Test
=======
      "eu.timepit"    %% "refined"   % "0.9.18",
      "org.scalatest" %% "scalatest" % "3.2.2" % Test
>>>>>>> 6381e251
    )
  )
  .dependsOn(scanamo)

lazy val scanamo = (project in file("scanamo"))
  .settings(
    commonSettings,
    publishingSettings,
    name := "scanamo"
  )
  .settings(
    libraryDependencies ++= Seq(
      awsDynamoDB,
      "org.scala-lang.modules" %% "scala-java8-compat" % "0.9.1",
      "org.typelevel"          %% "cats-free"          % catsVersion,
      "com.propensive"         %% "magnolia"           % "0.12.7",
      // Use Joda for custom conversion example
      "org.joda"           % "joda-convert"             % "2.2.1"       % Provided,
<<<<<<< HEAD
      "joda-time"          % "joda-time"                % "2.10.6"      % Test,
      "org.scalatest"     %% "scalatest"                % "3.2.3"       % Test,
=======
      "joda-time"          % "joda-time"                % "2.10.8"      % Test,
      "org.scalatest"     %% "scalatest"                % "3.2.2"       % Test,
>>>>>>> 6381e251
      "org.scalatestplus" %% "scalatestplus-scalacheck" % "3.1.0.0-RC2" % Test,
      "org.scalacheck"    %% "scalacheck"               % "1.15.1"      % Test
    )
  )
  .dependsOn(testkit % "test->test")

lazy val testkit = (project in file("testkit"))
  .settings(
    commonSettings,
    publishingSettings,
    name := "scanamo-testkit",
    libraryDependencies ++= Seq(
      awsDynamoDB,
      "org.scala-lang.modules" %% "scala-java8-compat" % "0.9.1"
    )
  )

lazy val catsEffect = (project in file("cats"))
  .settings(
    name := "scanamo-cats-effect",
    commonSettings,
    publishingSettings,
    libraryDependencies ++= List(
      awsDynamoDB,
      "org.typelevel"  %% "cats-free"   % catsVersion,
      "org.typelevel"  %% "cats-core"   % catsVersion,
      "org.typelevel"  %% "cats-effect" % catsEffectVersion,
      "io.monix"       %% "monix"       % "3.2.2"  % Provided,
      "co.fs2"         %% "fs2-core"    % "2.4.5"  % Provided,
      "io.monix"       %% "monix"       % "3.2.2"  % Test,
<<<<<<< HEAD
      "co.fs2"         %% "fs2-core"    % "2.4.4"  % Test,
      "org.scalatest"  %% "scalatest"   % "3.2.3"  % Test,
      "org.scalacheck" %% "scalacheck"  % "1.14.3" % Test
=======
      "co.fs2"         %% "fs2-core"    % "2.4.5"  % Test,
      "org.scalatest"  %% "scalatest"   % "3.2.2"  % Test,
      "org.scalacheck" %% "scalacheck"  % "1.15.1" % Test
>>>>>>> 6381e251
    ),
    fork in Test := true,
    scalacOptions in (Compile, doc) += "-no-link-warnings"
  )
  .dependsOn(scanamo, testkit % "test->test")

lazy val zio = (project in file("zio"))
  .settings(
    name := "scanamo-zio",
    commonSettings,
    publishingSettings,
    libraryDependencies ++= List(
      awsDynamoDB,
      "org.typelevel"  %% "cats-core"        % catsVersion,
      "org.typelevel"  %% "cats-effect"      % catsEffectVersion,
      "dev.zio"        %% "zio"              % zioVersion,
      "dev.zio"        %% "zio-streams"      % zioVersion % Provided,
<<<<<<< HEAD
      "dev.zio"        %% "zio-interop-cats" % "2.1.4.0",
      "org.scalatest"  %% "scalatest"        % "3.2.3"    % Test,
      "org.scalacheck" %% "scalacheck"       % "1.14.3"   % Test
=======
      "dev.zio"        %% "zio-interop-cats" % "2.1.4.1",
      "org.scalatest"  %% "scalatest"        % "3.2.2"    % Test,
      "org.scalacheck" %% "scalacheck"       % "1.15.1"   % Test
>>>>>>> 6381e251
    ),
    fork in Test := true,
    scalacOptions in (Compile, doc) += "-no-link-warnings"
  )
  .dependsOn(scanamo, testkit % "test->test")

lazy val alpakka = (project in file("alpakka"))
  .settings(
    commonSettings,
    publishingSettings,
    name := "scanamo-alpakka"
  )
  .settings(
    libraryDependencies ++= Seq(
      awsDynamoDB,
      "org.typelevel"      %% "cats-free"                    % catsVersion,
      "com.lightbend.akka" %% "akka-stream-alpakka-dynamodb" % "2.0.2",
<<<<<<< HEAD
      "org.scalatest"      %% "scalatest"                    % "3.2.3"  % Test,
      "org.scalacheck"     %% "scalacheck"                   % "1.14.3" % Test
=======
      "org.scalatest"      %% "scalatest"                    % "3.2.2"  % Test,
      "org.scalacheck"     %% "scalacheck"                   % "1.15.1" % Test
>>>>>>> 6381e251
    ),
    fork in Test := true,
    // unidoc can work out links to other project, but scalac can't
    scalacOptions in (Compile, doc) += "-no-link-warnings"
  )
  .dependsOn(scanamo, testkit % "test->test")

lazy val joda = (project in file("joda"))
  .settings(
    commonSettings,
    publishingSettings,
    name := "scanamo-joda"
  )
  .settings(
    libraryDependencies ++= List(
      "org.joda"        % "joda-convert" % "2.2.1"  % Provided,
<<<<<<< HEAD
      "joda-time"       % "joda-time"    % "2.10.6",
      "org.scalatest"  %% "scalatest"    % "3.2.3"  % Test,
      "org.scalacheck" %% "scalacheck"   % "1.14.3" % Test
=======
      "joda-time"       % "joda-time"    % "2.10.8",
      "org.scalatest"  %% "scalatest"    % "3.2.2"  % Test,
      "org.scalacheck" %% "scalacheck"   % "1.15.1" % Test
>>>>>>> 6381e251
    )
  )
  .dependsOn(scanamo)

lazy val docs = (project in file("docs"))
  .settings(
    commonSettings,
    micrositeSettings,
    noPublishSettings,
    ghpagesNoJekyll := false,
    git.remoteRepo := "git@github.com:scanamo/scanamo.git",
    mdocVariables := Map(
      "VERSION" -> version.value
    )
  )
  .enablePlugins(MicrositesPlugin)
  .dependsOn(scanamo % "compile->test", alpakka % "compile", refined % "compile")

val publishingSettings = Seq(
  publishArtifact in Test := false,
  scmInfo := Some(
    ScmInfo(
      url("https://github.com/scanamo/scanamo"),
      "scm:git:git@github.com:scanamo/scanamo.git"
    )
  ),
  developers := List(
    Developer("philwills", "Phil Wills", "", url("https://github.com/philwills")),
    Developer(
      "regiskuckaertz",
      "Regis Kuckaertz",
      "regis.kuckaertz@theguardian.com",
      url("https://github.com/regiskuckaertz")
    )
  )
)

lazy val noPublishSettings = Seq(
  publish / skip := true
)

val micrositeSettings = Seq(
  micrositeUrl := "https://www.scanamo.org",
  micrositeName := "Scanamo",
  micrositeDescription := "Scanamo: simpler DynamoDB access for Scala",
  micrositeAuthor := "Scanamo Contributors",
  micrositeGithubOwner := "scanamo",
  micrositeGithubRepo := "scanamo",
  micrositeDocumentationUrl := "/latest/api",
  micrositeDocumentationLabelDescription := "API",
  micrositeHighlightTheme := "monokai",
  micrositeHighlightLanguages ++= Seq("sbt"),
  micrositeGitterChannel := false,
  micrositeShareOnSocial := false,
  micrositePalette := Map(
    "brand-primary" -> "#951c55",
    "brand-secondary" -> "#005689",
    "brand-tertiary" -> "#00456e",
    "gray-dark" -> "#453E46",
    "gray" -> "#837F84",
    "gray-light" -> "#E3E2E3",
    "gray-lighter" -> "#F4F3F4",
    "white-color" -> "#FFFFFF"
  ),
  micrositeCompilingDocsTool := WithMdoc,
  micrositePushSiteWith := GitHub4s,
  micrositeGithubToken := sys.env.get("GITHUB_TOKEN")
)<|MERGE_RESOLUTION|>--- conflicted
+++ resolved
@@ -132,13 +132,8 @@
   )
   .settings(
     libraryDependencies ++= Seq(
-<<<<<<< HEAD
-      "eu.timepit"    %% "refined"   % "0.9.16",
-      "org.scalatest" %% "scalatest" % "3.2.3" % Test
-=======
       "eu.timepit"    %% "refined"   % "0.9.18",
       "org.scalatest" %% "scalatest" % "3.2.2" % Test
->>>>>>> 6381e251
     )
   )
   .dependsOn(scanamo)
@@ -157,13 +152,8 @@
       "com.propensive"         %% "magnolia"           % "0.12.7",
       // Use Joda for custom conversion example
       "org.joda"           % "joda-convert"             % "2.2.1"       % Provided,
-<<<<<<< HEAD
-      "joda-time"          % "joda-time"                % "2.10.6"      % Test,
-      "org.scalatest"     %% "scalatest"                % "3.2.3"       % Test,
-=======
       "joda-time"          % "joda-time"                % "2.10.8"      % Test,
       "org.scalatest"     %% "scalatest"                % "3.2.2"       % Test,
->>>>>>> 6381e251
       "org.scalatestplus" %% "scalatestplus-scalacheck" % "3.1.0.0-RC2" % Test,
       "org.scalacheck"    %% "scalacheck"               % "1.15.1"      % Test
     )
@@ -194,15 +184,9 @@
       "io.monix"       %% "monix"       % "3.2.2"  % Provided,
       "co.fs2"         %% "fs2-core"    % "2.4.5"  % Provided,
       "io.monix"       %% "monix"       % "3.2.2"  % Test,
-<<<<<<< HEAD
-      "co.fs2"         %% "fs2-core"    % "2.4.4"  % Test,
-      "org.scalatest"  %% "scalatest"   % "3.2.3"  % Test,
-      "org.scalacheck" %% "scalacheck"  % "1.14.3" % Test
-=======
       "co.fs2"         %% "fs2-core"    % "2.4.5"  % Test,
       "org.scalatest"  %% "scalatest"   % "3.2.2"  % Test,
       "org.scalacheck" %% "scalacheck"  % "1.15.1" % Test
->>>>>>> 6381e251
     ),
     fork in Test := true,
     scalacOptions in (Compile, doc) += "-no-link-warnings"
@@ -220,15 +204,9 @@
       "org.typelevel"  %% "cats-effect"      % catsEffectVersion,
       "dev.zio"        %% "zio"              % zioVersion,
       "dev.zio"        %% "zio-streams"      % zioVersion % Provided,
-<<<<<<< HEAD
-      "dev.zio"        %% "zio-interop-cats" % "2.1.4.0",
-      "org.scalatest"  %% "scalatest"        % "3.2.3"    % Test,
-      "org.scalacheck" %% "scalacheck"       % "1.14.3"   % Test
-=======
       "dev.zio"        %% "zio-interop-cats" % "2.1.4.1",
       "org.scalatest"  %% "scalatest"        % "3.2.2"    % Test,
       "org.scalacheck" %% "scalacheck"       % "1.15.1"   % Test
->>>>>>> 6381e251
     ),
     fork in Test := true,
     scalacOptions in (Compile, doc) += "-no-link-warnings"
@@ -246,13 +224,8 @@
       awsDynamoDB,
       "org.typelevel"      %% "cats-free"                    % catsVersion,
       "com.lightbend.akka" %% "akka-stream-alpakka-dynamodb" % "2.0.2",
-<<<<<<< HEAD
-      "org.scalatest"      %% "scalatest"                    % "3.2.3"  % Test,
-      "org.scalacheck"     %% "scalacheck"                   % "1.14.3" % Test
-=======
       "org.scalatest"      %% "scalatest"                    % "3.2.2"  % Test,
       "org.scalacheck"     %% "scalacheck"                   % "1.15.1" % Test
->>>>>>> 6381e251
     ),
     fork in Test := true,
     // unidoc can work out links to other project, but scalac can't
@@ -269,15 +242,9 @@
   .settings(
     libraryDependencies ++= List(
       "org.joda"        % "joda-convert" % "2.2.1"  % Provided,
-<<<<<<< HEAD
-      "joda-time"       % "joda-time"    % "2.10.6",
-      "org.scalatest"  %% "scalatest"    % "3.2.3"  % Test,
-      "org.scalacheck" %% "scalacheck"   % "1.14.3" % Test
-=======
       "joda-time"       % "joda-time"    % "2.10.8",
       "org.scalatest"  %% "scalatest"    % "3.2.2"  % Test,
       "org.scalacheck" %% "scalacheck"   % "1.15.1" % Test
->>>>>>> 6381e251
     )
   )
   .dependsOn(scanamo)
