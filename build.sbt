--- conflicted
+++ resolved
@@ -1,13 +1,8 @@
 scalaVersion in ThisBuild := "2.12.13"
 crossScalaVersions in ThisBuild := Seq("2.12.13", "2.13.5")
 
-<<<<<<< HEAD
-val catsVersion = "2.6.0"
-val catsEffectVersion = "2.5.1"
-=======
 val catsVersion = "2.6.1"
 val catsEffectVersion = "2.5.0"
->>>>>>> 7f86fc42
 val zioVersion = "1.0.7"
 
 lazy val stdOptions = Seq(
