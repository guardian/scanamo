--- conflicted
+++ resolved
@@ -1,10 +1,5 @@
-<<<<<<< HEAD
-scalaVersion in ThisBuild := "2.12.13"
-crossScalaVersions in ThisBuild := Seq("2.12.13", "2.13.3")
-=======
 scalaVersion in ThisBuild := "2.12.12"
 crossScalaVersions in ThisBuild := Seq("2.12.12", "2.13.5")
->>>>>>> 4ba2a7d7
 
 val catsVersion = "2.6.0"
 val catsEffectVersion = "2.5.0"
