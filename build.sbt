--- conflicted
+++ resolved
@@ -175,13 +175,8 @@
       "org.typelevel"  %% "cats-effect"      % catsEffectVersion,
       "dev.zio"        %% "zio"              % zioVersion,
       "dev.zio"        %% "zio-streams"      % zioVersion % Provided,
-<<<<<<< HEAD
-      "dev.zio"        %% "zio-interop-cats" % "2.0.0.0-RC9",
+      "dev.zio"        %% "zio-interop-cats" % "2.0.0.0-RC10",
       "org.scalatest"  %% "scalatest"        % "3.1.0" % Test,
-=======
-      "dev.zio"        %% "zio-interop-cats" % "2.0.0.0-RC10",
-      "org.scalatest"  %% "scalatest"        % "3.0.8" % Test,
->>>>>>> 3c73b52f
       "org.scalacheck" %% "scalacheck"       % "1.14.2" % Test
     ),
     fork in Test := true,
