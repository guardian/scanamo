scalaVersion in ThisBuild := "2.12.10"
crossScalaVersions in ThisBuild := Seq("2.12.10", "2.13.1")

val catsVersion = "2.1.1"
val catsEffectVersion = "2.1.3"
val zioVersion = "1.0.0-RC19"

lazy val stdOptions = Seq(
  "-deprecation",
  "-encoding",
  "UTF-8",
  "-feature",
  "-unchecked",
  "-target:jvm-1.8"
)

lazy val std2xOptions = Seq(
  "-Xfatal-warnings",
  "-language:higherKinds",
  "-language:existentials",
  "-language:implicitConversions",
  "-explaintypes",
  "-Yrangepos",
  "-Xfuture",
  "-Xlint:_,-type-parameter-shadow",
  "-Yno-adapted-args",
  "-Ypartial-unification",
  "-Ywarn-inaccessible",
  "-Ywarn-infer-any",
  "-Ywarn-nullary-override",
  "-Ywarn-nullary-unit",
  "-Ywarn-numeric-widen",
  "-Ywarn-value-discard"
)

def extraOptions(scalaVersion: String) =
  CrossVersion.partialVersion(scalaVersion) match {
    case Some((2, 12)) =>
      Seq(
        "-opt-warnings",
        "-Ywarn-extra-implicit",
        "-Ywarn-unused:_,imports",
        "-Ywarn-unused:imports",
        "-opt:l:inline",
        "-opt-inline-from:<source>"
      ) ++ std2xOptions
    case _ => Seq.empty
  }

val commonSettings = Seq(
  organization := "org.scanamo",
  organizationName := "Scanamo",
  startYear := Some(2019),
  homepage := Some(url("http://www.scanamo.org/")),
  licenses += ("Apache-2.0", new URL("https://www.apache.org/licenses/LICENSE-2.0.txt")),
  javacOptions ++= Seq("-source", "1.8", "-target", "1.8", "-Xlint"),
  scalacOptions := stdOptions ++ extraOptions(scalaVersion.value),
  addCompilerPlugin("org.typelevel" %% "kind-projector" % "0.10.3"),
  // sbt-doctest leaves some unused values
  // see https://github.com/scala/bug/issues/10270
  scalacOptions in Test := {
    val mainScalacOptions = scalacOptions.value
    (if (CrossVersion.partialVersion(scalaVersion.value) == Some((2, 12)))
       mainScalacOptions.filter(!Seq("-Ywarn-value-discard", "-Xlint").contains(_)) :+ "-Xlint:-unused,_"
     else
       mainScalacOptions).filter(_ != "-Xfatal-warnings")
  },
  scalacOptions in (Compile, console) := (scalacOptions in Test).value,
  autoAPIMappings := true,
  apiURL := Some(url("http://www.scanamo.org/latest/api/")),
  dynamoDBLocalDownloadDir := file(".dynamodb-local"),
  dynamoDBLocalPort := 8042,
  Test / parallelExecution := false
)

lazy val root = (project in file("."))
  .aggregate(scanamo, testkit, alpakka, refined, catsEffect, joda, zio)
  .settings(
    commonSettings,
    publishingSettings,
    noPublishSettings,
    startDynamoDBLocal / aggregate := false,
    dynamoDBLocalTestCleanup / aggregate := false,
    stopDynamoDBLocal / aggregate := false
  )

addCommandAlias("makeMicrosite", "docs/makeMicrosite")
addCommandAlias("publishMicrosite", "docs/publishMicrosite")

val awsDynamoDB = "com.amazonaws" % "aws-java-sdk-dynamodb" % "1.11.784"

lazy val refined = (project in file("refined"))
  .settings(
    commonSettings,
    publishingSettings,
    name := "scanamo-refined"
  )
  .settings(
    libraryDependencies ++= Seq(
      "eu.timepit"    %% "refined"   % "0.9.14",
      "org.scalatest" %% "scalatest" % "3.1.2" % Test
    )
  )
  .dependsOn(scanamo)

lazy val scanamo = (project in file("scanamo"))
  .settings(
    commonSettings,
    publishingSettings,
    name := "scanamo"
  )
  .settings(
    libraryDependencies ++= Seq(
      awsDynamoDB,
      "org.typelevel"  %% "cats-free" % catsVersion,
      "com.propensive" %% "magnolia"  % "0.12.7",
      // Use Joda for custom conversion example
      "org.joda"          % "joda-convert"              % "2.2.1"       % Provided,
      "joda-time"         % "joda-time"                 % "2.10.6"      % Test,
      "org.scalatest"     %% "scalatest"                % "3.1.2"       % Test,
      "org.scalatestplus" %% "scalatestplus-scalacheck" % "3.1.0.0-RC2" % Test,
      "org.scalacheck"    %% "scalacheck"               % "1.14.3"      % Test
    )
  )
  .dependsOn(testkit % "test->test")

lazy val testkit = (project in file("testkit"))
  .settings(
    commonSettings,
    publishingSettings,
    name := "scanamo-testkit",
    libraryDependencies ++= Seq(
      awsDynamoDB
    )
  )

lazy val catsEffect = (project in file("cats"))
  .settings(
    name := "scanamo-cats-effect",
    commonSettings,
    publishingSettings,
    libraryDependencies ++= List(
      awsDynamoDB,
      "org.typelevel"  %% "cats-free"   % catsVersion,
      "org.typelevel"  %% "cats-core"   % catsVersion,
      "org.typelevel"  %% "cats-effect" % catsEffectVersion,
      "io.monix"       %% "monix"       % "3.2.1" % Provided,
      "co.fs2"         %% "fs2-core"    % "2.3.0" % Provided,
      "io.monix"       %% "monix"       % "3.2.1" % Test,
      "co.fs2"         %% "fs2-core"    % "2.3.0" % Test,
      "org.scalatest"  %% "scalatest"   % "3.1.2" % Test,
      "org.scalacheck" %% "scalacheck"  % "1.14.3" % Test
    ),
    fork in Test := true,
    scalacOptions in (Compile, doc) += "-no-link-warnings"
  )
  .dependsOn(scanamo, testkit % "test->test")

lazy val zio = (project in file("zio"))
  .settings(
    name := "scanamo-zio",
    commonSettings,
    publishingSettings,
    libraryDependencies ++= List(
      awsDynamoDB,
      "org.typelevel"  %% "cats-core"        % catsVersion,
      "org.typelevel"  %% "cats-effect"      % catsEffectVersion,
      "dev.zio"        %% "zio"              % zioVersion,
      "dev.zio"        %% "zio-streams"      % zioVersion % Provided,
      "dev.zio"        %% "zio-interop-cats" % "2.0.0.0-RC11",
      "org.scalatest"  %% "scalatest"        % "3.1.2" % Test,
      "org.scalacheck" %% "scalacheck"       % "1.14.3" % Test
    ),
    fork in Test := true,
    scalacOptions in (Compile, doc) += "-no-link-warnings"
  )
  .dependsOn(scanamo, testkit % "test->test")

lazy val alpakka = (project in file("alpakka"))
  .settings(
    commonSettings,
    publishingSettings,
    name := "scanamo-alpakka"
  )
  .settings(
    libraryDependencies ++= Seq(
      awsDynamoDB,
      "org.typelevel"      %% "cats-free"                    % catsVersion,
<<<<<<< HEAD
      "com.lightbend.akka" %% "akka-stream-alpakka-dynamodb" % "2.0.0",
      "org.scalatest"      %% "scalatest"                    % "3.1.1" % Test,
=======
      "com.lightbend.akka" %% "akka-stream-alpakka-dynamodb" % "1.1.2",
      "org.scalatest"      %% "scalatest"                    % "3.1.2" % Test,
>>>>>>> 1079bbef
      "org.scalacheck"     %% "scalacheck"                   % "1.14.3" % Test
    ),
    fork in Test := true,
    // unidoc can work out links to other project, but scalac can't
    scalacOptions in (Compile, doc) += "-no-link-warnings"
  )
  .dependsOn(scanamo, testkit % "test->test")

lazy val joda = (project in file("joda"))
  .settings(
    commonSettings,
    publishingSettings,
    name := "scanamo-joda"
  )
  .settings(
    libraryDependencies ++= List(
      "org.joda"       % "joda-convert" % "2.2.1" % Provided,
      "joda-time"      % "joda-time"    % "2.10.6",
      "org.scalatest"  %% "scalatest"   % "3.1.2" % Test,
      "org.scalacheck" %% "scalacheck"  % "1.14.3" % Test
    )
  )
  .dependsOn(scanamo)

lazy val docs = (project in file("docs"))
  .settings(
    commonSettings,
    micrositeSettings,
    noPublishSettings,
    ghpagesNoJekyll := false,
    git.remoteRepo := "git@github.com:scanamo/scanamo.git",
    mdocVariables := Map(
      "VERSION" -> version.value
    )
  )
  .enablePlugins(MicrositesPlugin)
  .dependsOn(scanamo % "compile->test", alpakka % "compile", refined % "compile")

val publishingSettings = Seq(
  publishArtifact in Test := false,
  scmInfo := Some(
    ScmInfo(
      url("https://github.com/scanamo/scanamo"),
      "scm:git:git@github.com:scanamo/scanamo.git"
    )
  ),
  developers := List(
    Developer("philwills", "Phil Wills", "", url("https://github.com/philwills")),
    Developer(
      "regiskuckaertz",
      "Regis Kuckaertz",
      "regis.kuckaertz@theguardian.com",
      url("https://github.com/regiskuckaertz")
    )
  )
)

lazy val noPublishSettings = Seq(
  publish / skip := true
)

val micrositeSettings = Seq(
  micrositeUrl := "https://www.scanamo.org",
  micrositeName := "Scanamo",
  micrositeDescription := "Scanamo: simpler DynamoDB access for Scala",
  micrositeAuthor := "Scanamo Contributors",
  micrositeGithubOwner := "scanamo",
  micrositeGithubRepo := "scanamo",
  micrositeDocumentationUrl := "/latest/api",
  micrositeDocumentationLabelDescription := "API",
  micrositeHighlightTheme := "monokai",
  micrositeHighlightLanguages ++= Seq("sbt"),
  micrositeGitterChannel := false,
  micrositeShareOnSocial := false,
  micrositePalette := Map(
    "brand-primary" -> "#951c55",
    "brand-secondary" -> "#005689",
    "brand-tertiary" -> "#00456e",
    "gray-dark" -> "#453E46",
    "gray" -> "#837F84",
    "gray-light" -> "#E3E2E3",
    "gray-lighter" -> "#F4F3F4",
    "white-color" -> "#FFFFFF"
  ),
  micrositeCompilingDocsTool := WithMdoc,
  micrositePushSiteWith := GitHub4s,
  micrositeGithubToken := sys.env.get("GITHUB_TOKEN")
)<|MERGE_RESOLUTION|>--- conflicted
+++ resolved
@@ -186,13 +186,8 @@
     libraryDependencies ++= Seq(
       awsDynamoDB,
       "org.typelevel"      %% "cats-free"                    % catsVersion,
-<<<<<<< HEAD
-      "com.lightbend.akka" %% "akka-stream-alpakka-dynamodb" % "2.0.0",
-      "org.scalatest"      %% "scalatest"                    % "3.1.1" % Test,
-=======
       "com.lightbend.akka" %% "akka-stream-alpakka-dynamodb" % "1.1.2",
       "org.scalatest"      %% "scalatest"                    % "3.1.2" % Test,
->>>>>>> 1079bbef
       "org.scalacheck"     %% "scalacheck"                   % "1.14.3" % Test
     ),
     fork in Test := true,
