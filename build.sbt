scalaVersion in ThisBuild := "2.12.12"
crossScalaVersions in ThisBuild := Seq("2.12.12", "2.13.3")

val catsVersion = "2.4.2"
val catsEffectVersion = "2.5.0"
val zioVersion = "1.0.7"

lazy val stdOptions = Seq(
  "-deprecation",
  "-encoding",
  "UTF-8",
  "-feature",
  "-unchecked",
  "-target:jvm-1.8"
)

lazy val std2xOptions = Seq(
  "-Xfatal-warnings",
  "-language:higherKinds",
  "-language:existentials",
  "-language:implicitConversions",
  "-explaintypes",
  "-Yrangepos",
  "-Xfuture",
  "-Xlint:_,-type-parameter-shadow",
  "-Yno-adapted-args",
  "-Ypartial-unification",
  "-Ywarn-inaccessible",
  "-Ywarn-infer-any",
  "-Ywarn-nullary-override",
  "-Ywarn-nullary-unit",
  "-Ywarn-numeric-widen",
  "-Ywarn-value-discard"
)

def extraOptions(scalaVersion: String) =
  CrossVersion.partialVersion(scalaVersion) match {
    case Some((2, 12)) =>
      Seq(
        "-opt-warnings",
        "-Ywarn-extra-implicit",
        "-Ywarn-unused:_,imports",
        "-Ywarn-unused:imports",
        "-opt:l:inline",
        "-opt-inline-from:<source>"
      ) ++ std2xOptions
    case _ => Seq.empty
  }

def platformSpecificSources(conf: String, baseDirectory: File)(versions: String*) =
  List("scala" :: versions.toList.map("scala-" + _): _*).map { version =>
    baseDirectory.getParentFile / "src" / conf / version
  }.filter(_.exists)

def crossPlatformSources(scalaVer: String, conf: String, baseDir: File, isDotty: Boolean) =
  CrossVersion.partialVersion(scalaVer) match {
    case Some((2, x)) if x <= 11 =>
      platformSpecificSources(conf, baseDir)("2.11", "2.x")
    case Some((2, x)) if x >= 12 =>
      platformSpecificSources(conf, baseDir)("2.12+", "2.12", "2.x")
    case _ if isDotty =>
      platformSpecificSources(conf, baseDir)("2.12+", "dotty")
    case _ =>
      Nil
  }

val commonSettings = Seq(
  organization := "org.scanamo",
  organizationName := "Scanamo",
  startYear := Some(2019),
  homepage := Some(url("http://www.scanamo.org/")),
  licenses += ("Apache-2.0", new URL("https://www.apache.org/licenses/LICENSE-2.0.txt")),
  javacOptions ++= Seq("-source", "1.8", "-target", "1.8", "-Xlint"),
  scalacOptions := stdOptions ++ extraOptions(scalaVersion.value),
  addCompilerPlugin("org.typelevel" %% "kind-projector" % "0.10.3"),
  Test / scalacOptions := {
    val mainScalacOptions = scalacOptions.value
    (if (CrossVersion.partialVersion(scalaVersion.value) == Some((2, 12)))
       mainScalacOptions.filter(!Seq("-Ywarn-value-discard", "-Xlint").contains(_)) :+ "-Xlint:-unused,_"
     else
       mainScalacOptions).filter(_ != "-Xfatal-warnings")
  },
  scalacOptions in (Compile, console) := (scalacOptions in Test).value,
  autoAPIMappings := true,
  apiURL := Some(url("http://www.scanamo.org/latest/api/")),
  dynamoDBLocalDownloadDir := file(".dynamodb-local"),
  dynamoDBLocalPort := 8042,
  Test / parallelExecution := false,
  Compile / unmanagedSourceDirectories ++= {
    CrossVersion.partialVersion(scalaVersion.value) match {
      case Some((2, _)) =>
        Seq(
          file(sourceDirectory.value.getPath + "/main/scala-2.x")
        )
      case _ =>
        Nil
    }
  },
  Test / unmanagedSourceDirectories ++= {
    CrossVersion.partialVersion(scalaVersion.value) match {
      case Some((2, _)) =>
        Seq(
          file(sourceDirectory.value.getPath + "/test/scala-2.x")
        )
      case _ =>
        Nil
    }
  }
)

lazy val root = (project in file("."))
  .aggregate(scanamo, testkit, alpakka, refined, catsEffect, joda, zio)
  .settings(
    commonSettings,
    publishingSettings,
    noPublishSettings,
    startDynamoDBLocal / aggregate := false,
    dynamoDBLocalTestCleanup / aggregate := false,
    stopDynamoDBLocal / aggregate := false
  )

addCommandAlias("makeMicrosite", "docs/makeMicrosite")
addCommandAlias("publishMicrosite", "docs/publishMicrosite")

val awsDynamoDB = "software.amazon.awssdk" % "dynamodb" % "2.16.58"

lazy val refined = (project in file("refined"))
  .settings(
    commonSettings,
    publishingSettings,
    name := "scanamo-refined"
  )
  .settings(
    libraryDependencies ++= Seq(
<<<<<<< HEAD
      "eu.timepit"    %% "refined"   % "0.9.24",
      "org.scalatest" %% "scalatest" % "3.2.6" % Test
=======
      "eu.timepit"    %% "refined"   % "0.9.21",
      "org.scalatest" %% "scalatest" % "3.2.8" % Test
>>>>>>> 00cda468
    )
  )
  .dependsOn(scanamo)

lazy val scanamo = (project in file("scanamo"))
  .settings(
    commonSettings,
    publishingSettings,
    name := "scanamo"
  )
  .settings(
    libraryDependencies ++= Seq(
      awsDynamoDB,
      "org.scala-lang.modules" %% "scala-java8-compat" % "0.9.1",
      "org.typelevel"          %% "cats-free"          % catsVersion,
      "com.propensive"         %% "magnolia"           % "0.12.7",
      // Use Joda for custom conversion example
      "org.joda"           % "joda-convert"             % "2.2.1"       % Provided,
      "joda-time"          % "joda-time"                % "2.10.10"     % Test,
      "org.scalatest"     %% "scalatest"                % "3.2.8"       % Test,
      "org.scalatestplus" %% "scalatestplus-scalacheck" % "3.1.0.0-RC2" % Test,
      "org.scalacheck"    %% "scalacheck"               % "1.15.4"      % Test
    )
  )
  .dependsOn(testkit % "test->test")

lazy val testkit = (project in file("testkit"))
  .settings(
    commonSettings,
    publishingSettings,
    name := "scanamo-testkit",
    libraryDependencies ++= Seq(
      awsDynamoDB,
      "org.scala-lang.modules" %% "scala-java8-compat" % "0.9.1"
    )
  )

lazy val catsEffect = (project in file("cats"))
  .settings(
    name := "scanamo-cats-effect",
    commonSettings,
    publishingSettings,
    libraryDependencies ++= List(
      awsDynamoDB,
      "org.typelevel"  %% "cats-free"   % catsVersion,
      "org.typelevel"  %% "cats-core"   % catsVersion,
      "org.typelevel"  %% "cats-effect" % catsEffectVersion,
      "io.monix"       %% "monix"       % "3.3.0"  % Provided,
      "co.fs2"         %% "fs2-core"    % "2.5.5"  % Provided,
      "io.monix"       %% "monix"       % "3.3.0"  % Test,
      "co.fs2"         %% "fs2-core"    % "2.5.5"  % Test,
      "org.scalatest"  %% "scalatest"   % "3.2.8"  % Test,
      "org.scalacheck" %% "scalacheck"  % "1.15.4" % Test
    ),
    fork in Test := true,
    scalacOptions in (Compile, doc) += "-no-link-warnings"
  )
  .dependsOn(scanamo, testkit % "test->test")

lazy val zio = (project in file("zio"))
  .settings(
    name := "scanamo-zio",
    commonSettings,
    publishingSettings,
    libraryDependencies ++= List(
      awsDynamoDB,
      "org.typelevel"  %% "cats-core"        % catsVersion,
      "org.typelevel"  %% "cats-effect"      % catsEffectVersion,
      "dev.zio"        %% "zio"              % zioVersion,
      "dev.zio"        %% "zio-streams"      % zioVersion % Provided,
      "dev.zio"        %% "zio-interop-cats" % "2.3.1.0",
      "org.scalatest"  %% "scalatest"        % "3.2.8"    % Test,
      "org.scalacheck" %% "scalacheck"       % "1.15.4"   % Test
    ),
    fork in Test := true,
    scalacOptions in (Compile, doc) += "-no-link-warnings"
  )
  .dependsOn(scanamo, testkit % "test->test")

lazy val alpakka = (project in file("alpakka"))
  .settings(
    commonSettings,
    publishingSettings,
    name := "scanamo-alpakka"
  )
  .settings(
    libraryDependencies ++= Seq(
      awsDynamoDB,
      "org.typelevel"      %% "cats-free"                    % catsVersion,
      "com.lightbend.akka" %% "akka-stream-alpakka-dynamodb" % "2.0.2",
      "org.scalatest"      %% "scalatest"                    % "3.2.8"  % Test,
      "org.scalacheck"     %% "scalacheck"                   % "1.15.4" % Test
    ),
    fork in Test := true,
    // unidoc can work out links to other project, but scalac can't
    scalacOptions in (Compile, doc) += "-no-link-warnings"
  )
  .dependsOn(scanamo, testkit % "test->test")

lazy val joda = (project in file("joda"))
  .settings(
    commonSettings,
    publishingSettings,
    name := "scanamo-joda"
  )
  .settings(
    libraryDependencies ++= List(
      "org.joda"        % "joda-convert" % "2.2.1"  % Provided,
      "joda-time"       % "joda-time"    % "2.10.10",
      "org.scalatest"  %% "scalatest"    % "3.2.8"  % Test,
      "org.scalacheck" %% "scalacheck"   % "1.15.4" % Test
    )
  )
  .dependsOn(scanamo)

lazy val docs = (project in file("docs"))
  .settings(
    commonSettings,
    micrositeSettings,
    noPublishSettings,
    ghpagesNoJekyll := false,
    git.remoteRepo := "git@github.com:scanamo/scanamo.git",
    mdocVariables := Map(
      "VERSION" -> version.value
    )
  )
  .enablePlugins(MicrositesPlugin)
  .dependsOn(scanamo % "compile->test", alpakka % "compile", refined % "compile")

val publishingSettings = Seq(
  publishArtifact in Test := false,
  scmInfo := Some(
    ScmInfo(
      url("https://github.com/scanamo/scanamo"),
      "scm:git:git@github.com:scanamo/scanamo.git"
    )
  ),
  developers := List(
    Developer("philwills", "Phil Wills", "", url("https://github.com/philwills")),
    Developer(
      "regiskuckaertz",
      "Regis Kuckaertz",
      "regis.kuckaertz@theguardian.com",
      url("https://github.com/regiskuckaertz")
    )
  )
)

lazy val noPublishSettings = Seq(
  publish / skip := true
)

val micrositeSettings = Seq(
  micrositeUrl := "https://www.scanamo.org",
  micrositeName := "Scanamo",
  micrositeDescription := "Scanamo: simpler DynamoDB access for Scala",
  micrositeAuthor := "Scanamo Contributors",
  micrositeGithubOwner := "scanamo",
  micrositeGithubRepo := "scanamo",
  micrositeDocumentationUrl := "/latest/api",
  micrositeDocumentationLabelDescription := "API",
  micrositeHighlightTheme := "monokai",
  micrositeHighlightLanguages ++= Seq("sbt"),
  micrositeGitterChannel := false,
  micrositeShareOnSocial := false,
  micrositePalette := Map(
    "brand-primary" -> "#951c55",
    "brand-secondary" -> "#005689",
    "brand-tertiary" -> "#00456e",
    "gray-dark" -> "#453E46",
    "gray" -> "#837F84",
    "gray-light" -> "#E3E2E3",
    "gray-lighter" -> "#F4F3F4",
    "white-color" -> "#FFFFFF"
  ),
  micrositePushSiteWith := GitHub4s,
  micrositeGithubToken := sys.env.get("GITHUB_TOKEN")
)<|MERGE_RESOLUTION|>--- conflicted
+++ resolved
@@ -132,13 +132,8 @@
   )
   .settings(
     libraryDependencies ++= Seq(
-<<<<<<< HEAD
-      "eu.timepit"    %% "refined"   % "0.9.24",
-      "org.scalatest" %% "scalatest" % "3.2.6" % Test
-=======
       "eu.timepit"    %% "refined"   % "0.9.21",
       "org.scalatest" %% "scalatest" % "3.2.8" % Test
->>>>>>> 00cda468
     )
   )
   .dependsOn(scanamo)
