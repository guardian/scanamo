addSbtPlugin("com.localytics"    % "sbt-dynamodb"              % "2.0.3")
<<<<<<< HEAD
addSbtPlugin("com.47deg"         % "sbt-microsites"            % "1.3.2")
addSbtPlugin("com.geirsson"      % "sbt-ci-release"            % "1.5.7")
addSbtPlugin("org.scoverage"     % "sbt-scoverage"             % "1.6.1")
=======
addSbtPlugin("com.47deg"         % "sbt-microsites"            % "1.3.4")
addSbtPlugin("com.geirsson"      % "sbt-ci-release"            % "1.5.6")
addSbtPlugin("org.scoverage"     % "sbt-scoverage"             % "1.7.3")
>>>>>>> 38550716
addSbtPlugin("org.scalameta"     % "sbt-scalafmt"              % "2.4.2")
addSbtPlugin("ch.epfl.scala"     % "sbt-bloop"                 % "1.4.7")
addSbtPlugin("com.github.cb372"  % "sbt-explicit-dependencies" % "0.2.16")
addSbtPlugin("de.heikoseeberger" % "sbt-header"                % "5.6.0")<|MERGE_RESOLUTION|>--- conflicted
+++ resolved
@@ -1,13 +1,7 @@
 addSbtPlugin("com.localytics"    % "sbt-dynamodb"              % "2.0.3")
-<<<<<<< HEAD
-addSbtPlugin("com.47deg"         % "sbt-microsites"            % "1.3.2")
-addSbtPlugin("com.geirsson"      % "sbt-ci-release"            % "1.5.7")
-addSbtPlugin("org.scoverage"     % "sbt-scoverage"             % "1.6.1")
-=======
 addSbtPlugin("com.47deg"         % "sbt-microsites"            % "1.3.4")
 addSbtPlugin("com.geirsson"      % "sbt-ci-release"            % "1.5.6")
 addSbtPlugin("org.scoverage"     % "sbt-scoverage"             % "1.7.3")
->>>>>>> 38550716
 addSbtPlugin("org.scalameta"     % "sbt-scalafmt"              % "2.4.2")
 addSbtPlugin("ch.epfl.scala"     % "sbt-bloop"                 % "1.4.7")
 addSbtPlugin("com.github.cb372"  % "sbt-explicit-dependencies" % "0.2.16")
