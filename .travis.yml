--- conflicted
+++ resolved
@@ -49,14 +49,6 @@
 
     # Cross-build
     - <<: *test
-<<<<<<< HEAD
-      scala: 2.11.12
-      name: "Tests for Scala 2.11"
-
-    # Cross-build
-    - <<: *test
-=======
->>>>>>> 5fa38255
       scala: 2.13.1
       name: "Tests for Scala 2.13"
 
