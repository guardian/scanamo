--- conflicted
+++ resolved
@@ -11,65 +11,6 @@
 
 object ScanamoScalaz {
 
-<<<<<<< HEAD
-  def exec[A](client: AmazonDynamoDBAsync)(op: ScanamoOps[A]): IO[ConditionalCheckFailedException, A] =
-    op.asScalaz.foldMap(ScalazInterpreter.io(client))
-
-  def put[T: DynamoFormat](client: AmazonDynamoDBAsync)(tableName: String)(
-      item: T): IO[ConditionalCheckFailedException, Option[Either[DynamoReadError, T]]] =
-    exec(client)(ScanamoFree.put(tableName)(item))
-
-  def putAll[T: DynamoFormat](client: AmazonDynamoDBAsync)(tableName: String)(
-      items: Set[T]): IO[ConditionalCheckFailedException, List[BatchWriteItemResult]] =
-    exec(client)(ScanamoFree.putAll(tableName)(items))
-
-  def get[T: DynamoFormat](client: AmazonDynamoDBAsync)(tableName: String)(
-      key: UniqueKey[_]): IO[ConditionalCheckFailedException, Option[Either[DynamoReadError, T]]] =
-    exec(client)(ScanamoFree.get[T](tableName)(key))
-
-  def getWithConsistency[T: DynamoFormat](client: AmazonDynamoDBAsync)(tableName: String)(
-      key: UniqueKey[_]): IO[ConditionalCheckFailedException, Option[Either[DynamoReadError, T]]] =
-    exec(client)(ScanamoFree.getWithConsistency[T](tableName)(key))
-
-  def getAll[T: DynamoFormat](client: AmazonDynamoDBAsync)(tableName: String)(
-      keys: UniqueKeys[_]): IO[ConditionalCheckFailedException, Set[Either[DynamoReadError, T]]] =
-    exec(client)(ScanamoFree.getAll[T](tableName)(keys))
-
-  def getAllWithConsistency[T: DynamoFormat](client: AmazonDynamoDBAsync)(tableName: String)(
-      keys: UniqueKeys[_]): IO[ConditionalCheckFailedException, Set[Either[DynamoReadError, T]]] =
-    exec(client)(ScanamoFree.getAllWithConsistency[T](tableName)(keys))
-
-  def delete[T](client: AmazonDynamoDBAsync)(tableName: String)(
-      key: UniqueKey[_]): IO[ConditionalCheckFailedException, DeleteItemResult] =
-    exec(client)(ScanamoFree.delete(tableName)(key))
-
-  def deleteAll(client: AmazonDynamoDBAsync)(tableName: String)(
-      items: UniqueKeys[_]): IO[ConditionalCheckFailedException, List[BatchWriteItemResult]] =
-    exec(client)(ScanamoFree.deleteAll(tableName)(items))
-
-  def update[T: DynamoFormat](client: AmazonDynamoDBAsync)(tableName: String)(
-      key: UniqueKey[_],
-      expression: UpdateExpression): IO[ConditionalCheckFailedException, Either[DynamoReadError, T]] =
-    exec(client)(ScanamoFree.update[T](tableName)(key)(expression))
-
-  def scan[T: DynamoFormat](client: AmazonDynamoDBAsync)(
-      tableName: String): IO[ConditionalCheckFailedException, List[Either[DynamoReadError, T]]] =
-    exec(client)(ScanamoFree.scan(tableName))
-
-  def scanWithLimit[T: DynamoFormat](client: AmazonDynamoDBAsync)(
-      tableName: String,
-      limit: Int): IO[ConditionalCheckFailedException, List[Either[DynamoReadError, T]]] =
-    exec(client)(ScanamoFree.scanWithLimit(tableName, limit))
-
-  def scanFrom[T: DynamoFormat](
-      client: AmazonDynamoDBAsync)(tableName: String, limit: Int, startKey: Option[EvaluationKey])
-    : IO[ConditionalCheckFailedException, (List[Either[DynamoReadError, T]], Option[EvaluationKey])] =
-    exec(client)(ScanamoFree.scanFrom(tableName, limit, startKey))
-
-  def scanIndex[T: DynamoFormat](client: AmazonDynamoDBAsync)(
-      tableName: String,
-      indexName: String): IO[ConditionalCheckFailedException, List[Either[DynamoReadError, T]]] =
-=======
   def exec[A](client: AmazonDynamoDBAsync)(op: ScanamoOps[A]): Task[A] =
     op.asScalaz.foldMap(ScalazInterpreter.io(client))
 
@@ -115,42 +56,28 @@
       client: AmazonDynamoDBAsync)(tableName: String, limit: Int): Task[List[Either[DynamoReadError, T]]] =
     exec(client)(ScanamoFree.scanWithLimit(tableName, limit))
 
+  def scanFrom[T: DynamoFormat](client: AmazonDynamoDBAsync)(
+      tableName: String,
+      limit: Int,
+      startKey: Option[EvaluationKey]): Task[(List[Either[DynamoReadError, T]], Option[EvaluationKey])] =
+    exec(client)(ScanamoFree.scanFrom(tableName, limit, startKey))
+
   def scanIndex[T: DynamoFormat](
       client: AmazonDynamoDBAsync)(tableName: String, indexName: String): Task[List[Either[DynamoReadError, T]]] =
->>>>>>> 656d1097
     exec(client)(ScanamoFree.scanIndex(tableName, indexName))
 
   def scanIndexWithLimit[T: DynamoFormat](client: AmazonDynamoDBAsync)(
       tableName: String,
       indexName: String,
-<<<<<<< HEAD
-      limit: Int): IO[ConditionalCheckFailedException, List[Either[DynamoReadError, T]]] =
+      limit: Int): Task[List[Either[DynamoReadError, T]]] =
     exec(client)(ScanamoFree.scanIndexWithLimit(tableName, indexName, limit))
 
-  def scanIndexFrom[T: DynamoFormat](
-      client: AmazonDynamoDBAsync)(tableName: String, indexName: String, limit: Int, startKey: Option[EvaluationKey])
-    : IO[ConditionalCheckFailedException, (List[Either[DynamoReadError, T]], Option[EvaluationKey])] =
+  def scanIndexFrom[T: DynamoFormat](client: AmazonDynamoDBAsync)(
+      tableName: String,
+      indexName: String,
+      limit: Int,
+      startKey: Option[EvaluationKey]): Task[(List[Either[DynamoReadError, T]], Option[EvaluationKey])] =
     exec(client)(ScanamoFree.scanIndexFrom(tableName, indexName, limit, startKey))
-
-  def query[T: DynamoFormat](client: AmazonDynamoDBAsync)(tableName: String)(
-      query: Query[_]): IO[ConditionalCheckFailedException, List[Either[DynamoReadError, T]]] =
-    exec(client)(ScanamoFree.query(tableName)(query))
-
-  def queryWithLimit[T: DynamoFormat](client: AmazonDynamoDBAsync)(tableName: String)(
-      query: Query[_],
-      limit: Int): IO[ConditionalCheckFailedException, List[Either[DynamoReadError, T]]] =
-    exec(client)(ScanamoFree.queryWithLimit(tableName)(query, limit))
-
-  def queryFrom[T: DynamoFormat](client: AmazonDynamoDBAsync)(
-      tableName: String)(query: Query[_], limit: Int, startKey: Option[EvaluationKey])
-    : IO[ConditionalCheckFailedException, (List[Either[DynamoReadError, T]], Option[EvaluationKey])] =
-    exec(client)(ScanamoFree.queryFrom(tableName)(query, limit, startKey))
-
-  def queryIndex[T: DynamoFormat](client: AmazonDynamoDBAsync)(tableName: String, indexName: String)(
-      query: Query[_]): IO[ConditionalCheckFailedException, List[Either[DynamoReadError, T]]] =
-=======
-      limit: Int): Task[List[Either[DynamoReadError, T]]] =
-    exec(client)(ScanamoFree.scanIndexWithLimit(tableName, indexName, limit))
 
   def query[T: DynamoFormat](client: AmazonDynamoDBAsync)(tableName: String)(
       query: Query[_]): Task[List[Either[DynamoReadError, T]]] =
@@ -160,24 +87,25 @@
       tableName: String)(query: Query[_], limit: Int): Task[List[Either[DynamoReadError, T]]] =
     exec(client)(ScanamoFree.queryWithLimit(tableName)(query, limit))
 
+  def queryFrom[T: DynamoFormat](client: AmazonDynamoDBAsync)(tableName: String)(
+      query: Query[_],
+      limit: Int,
+      startKey: Option[EvaluationKey]): Task[(List[Either[DynamoReadError, T]], Option[EvaluationKey])] =
+    exec(client)(ScanamoFree.queryFrom(tableName)(query, limit, startKey))
+
   def queryIndex[T: DynamoFormat](client: AmazonDynamoDBAsync)(tableName: String, indexName: String)(
       query: Query[_]): Task[List[Either[DynamoReadError, T]]] =
->>>>>>> 656d1097
     exec(client)(ScanamoFree.queryIndex(tableName, indexName)(query))
 
   def queryIndexWithLimit[T: DynamoFormat](client: AmazonDynamoDBAsync)(tableName: String, indexName: String)(
       query: Query[_],
-<<<<<<< HEAD
-      limit: Int): IO[ConditionalCheckFailedException, List[Either[DynamoReadError, T]]] =
-=======
       limit: Int): Task[List[Either[DynamoReadError, T]]] =
->>>>>>> 656d1097
     exec(client)(ScanamoFree.queryIndexWithLimit(tableName, indexName)(query, limit))
 
-  def queryIndexFrom[T: DynamoFormat](client: AmazonDynamoDBAsync)(
-      tableName: String,
-      indexName: String)(query: Query[_], limit: Int, startKey: Option[EvaluationKey])
-    : IO[ConditionalCheckFailedException, (List[Either[DynamoReadError, T]], Option[EvaluationKey])] =
+  def queryIndexFrom[T: DynamoFormat](client: AmazonDynamoDBAsync)(tableName: String, indexName: String)(
+      query: Query[_],
+      limit: Int,
+      startKey: Option[EvaluationKey]): Task[(List[Either[DynamoReadError, T]], Option[EvaluationKey])] =
     exec(client)(ScanamoFree.queryIndexFrom(tableName, indexName)(query, limit, startKey))
 
 }