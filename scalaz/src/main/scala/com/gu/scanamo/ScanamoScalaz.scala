--- conflicted
+++ resolved
@@ -10,105 +10,4 @@
   def exec[A](client: AmazonDynamoDBAsync)(op: ScanamoOps[A]): Task[A] =
     op.asScalaz.foldMap(ScalazInterpreter.io(client))
 
-<<<<<<< HEAD
-  @deprecated("Use [[exec]] with [[com.gu.scanamo.Table.put]]", "1.0")
-  def put[T: DynamoFormat](
-    client: AmazonDynamoDBAsync
-  )(tableName: String)(item: T): Task[Option[Either[DynamoReadError, T]]] =
-    exec(client)(ScanamoFree.put(tableName)(item))
-
-  @deprecated("Use [[exec]] with [[com.gu.scanamo.Table.putAll]]", "1.0")
-  def putAll[T: DynamoFormat](
-    client: AmazonDynamoDBAsync
-  )(tableName: String)(items: Set[T]): Task[List[BatchWriteItemResult]] =
-    exec(client)(ScanamoFree.putAll(tableName)(items))
-
-  @deprecated("Use [[exec]] with [[com.gu.scanamo.Table.get]]", "1.0")
-  def get[T: DynamoFormat](
-    client: AmazonDynamoDBAsync
-  )(tableName: String)(key: UniqueKey[_]): Task[Option[Either[DynamoReadError, T]]] =
-    exec(client)(ScanamoFree.get[T](tableName)(key))
-
-  @deprecated("Use [[exec]] with [[com.gu.scanamo.Table.consistently]]", "1.0")
-  def getWithConsistency[T: DynamoFormat](
-    client: AmazonDynamoDBAsync
-  )(tableName: String)(key: UniqueKey[_]): Task[Option[Either[DynamoReadError, T]]] =
-    exec(client)(ScanamoFree.getWithConsistency[T](tableName)(key))
-
-  @deprecated("Use [[exec]] with [[com.gu.scanamo.Table.getAll]]", "1.0")
-  def getAll[T: DynamoFormat](
-    client: AmazonDynamoDBAsync
-  )(tableName: String)(keys: UniqueKeys[_]): Task[Set[Either[DynamoReadError, T]]] =
-    exec(client)(ScanamoFree.getAll[T](tableName)(keys))
-
-  @deprecated("Use [[exec]] with [[com.gu.scanamo.Table.getAll]] and [[com.gu.scanamo.Table.consistently]]", "1.0")
-  def getAllWithConsistency[T: DynamoFormat](
-    client: AmazonDynamoDBAsync
-  )(tableName: String)(keys: UniqueKeys[_]): Task[Set[Either[DynamoReadError, T]]] =
-    exec(client)(ScanamoFree.getAllWithConsistency[T](tableName)(keys))
-
-  @deprecated("Use [[exec]] with [[com.gu.scanamo.Table.delete]]", "1.0")
-  def delete[T](client: AmazonDynamoDBAsync)(tableName: String)(key: UniqueKey[_]): Task[DeleteItemResult] =
-    exec(client)(ScanamoFree.delete(tableName)(key))
-
-  @deprecated("Use [[exec]] with [[com.gu.scanamo.Table.deleteAll]]", "1.0")
-  def deleteAll(
-    client: AmazonDynamoDBAsync
-  )(tableName: String)(items: UniqueKeys[_]): Task[List[BatchWriteItemResult]] =
-    exec(client)(ScanamoFree.deleteAll(tableName)(items))
-
-  @deprecated("Use [[exec]] with [[com.gu.scanamo.Table.update]]", "1.0")
-  def update[T: DynamoFormat](
-    client: AmazonDynamoDBAsync
-  )(tableName: String)(key: UniqueKey[_], expression: UpdateExpression): Task[Either[DynamoReadError, T]] =
-    exec(client)(ScanamoFree.update[T](tableName)(key)(expression))
-
-  @deprecated("Use [[exec]] with [[com.gu.scanamo.Table.scan]]", "1.0")
-  def scan[T: DynamoFormat](client: AmazonDynamoDBAsync)(tableName: String): Task[List[Either[DynamoReadError, T]]] =
-    exec(client)(ScanamoFree.scan(tableName))
-
-  @deprecated("Use [[exec]] with [[com.gu.scanamo.Table.limit]]", "1.0")
-  def scanWithLimit[T: DynamoFormat](
-    client: AmazonDynamoDBAsync
-  )(tableName: String, limit: Int): Task[List[Either[DynamoReadError, T]]] =
-    exec(client)(ScanamoFree.scanWithLimit(tableName, limit))
-
-  @deprecated("Use [[exec]] with [[com.gu.scanamo.Table.index]]", "1.0")
-  def scanIndex[T: DynamoFormat](
-    client: AmazonDynamoDBAsync
-  )(tableName: String, indexName: String): Task[List[Either[DynamoReadError, T]]] =
-    exec(client)(ScanamoFree.scanIndex(tableName, indexName))
-
-  @deprecated("Use [[exec]] with [[com.gu.scanamo.Table.index]] and [[com.gu.scanamo.SecondaryIndex.limit]]", "1.0")
-  def scanIndexWithLimit[T: DynamoFormat](
-    client: AmazonDynamoDBAsync
-  )(tableName: String, indexName: String, limit: Int): Task[List[Either[DynamoReadError, T]]] =
-    exec(client)(ScanamoFree.scanIndexWithLimit(tableName, indexName, limit))
-
-  @deprecated("Use [[exec]] with [[com.gu.scanamo.Table.query]]", "1.0")
-  def query[T: DynamoFormat](
-    client: AmazonDynamoDBAsync
-  )(tableName: String)(query: Query[_]): Task[List[Either[DynamoReadError, T]]] =
-    exec(client)(ScanamoFree.query(tableName)(query))
-
-  @deprecated("Use [[exec]] with [[com.gu.scanamo.Table.limit]]", "1.0")
-  def queryWithLimit[T: DynamoFormat](
-    client: AmazonDynamoDBAsync
-  )(tableName: String)(query: Query[_], limit: Int): Task[List[Either[DynamoReadError, T]]] =
-    exec(client)(ScanamoFree.queryWithLimit(tableName)(query, limit))
-
-  @deprecated("Use [[exec]] with [[com.gu.scanamo.Table.index]]", "1.0")
-  def queryIndex[T: DynamoFormat](
-    client: AmazonDynamoDBAsync
-  )(tableName: String, indexName: String)(query: Query[_]): Task[List[Either[DynamoReadError, T]]] =
-    exec(client)(ScanamoFree.queryIndex(tableName, indexName)(query))
-
-  @deprecated("Use [[exec]] with [[com.gu.scanamo.Table.index]] and [[com.gu.scanamo.SecondaryIndex.limit]]", "1.0")
-  def queryIndexWithLimit[T: DynamoFormat](
-    client: AmazonDynamoDBAsync
-  )(tableName: String, indexName: String)(query: Query[_], limit: Int): Task[List[Either[DynamoReadError, T]]] =
-    exec(client)(ScanamoFree.queryIndexWithLimit(tableName, indexName)(query, limit))
-
-=======
->>>>>>> aea90117
 }