package com.gu.scanamo

import java.nio.ByteBuffer
import java.util.UUID

import cats.NotNull
import cats.instances.either._
import cats.instances.list._
import cats.instances.sortedMap._
import cats.instances.string._
import cats.instances.vector._
import cats.syntax.either._
import cats.syntax.traverse._
import com.amazonaws.services.dynamodbv2.model.AttributeValue
import com.gu.scanamo.error._
import simulacrum.typeclass

import scala.collection.JavaConverters._
import scala.collection.immutable.SortedMap
import scala.reflect.ClassTag

/**
  * Type class for defining serialisation to and from
  * DynamoDB's `AttributeValue`
  *
  * {{{
  * >>> val listOptionFormat = DynamoFormat[List[Option[Int]]]
  * >>> listOptionFormat.read(listOptionFormat.write(List(Some(1), None, Some(3))))
  * Right(List(Some(1), None, Some(3)))
  * }}}
  *
  * Also supports automatic derivation for case classes
  *
  * {{{
  * >>> import com.gu.scanamo.generic.auto._
  * >>> case class Farm(animals: List[String])
  * >>> case class Farmer(name: String, age: Long, farm: Farm)
  * >>> val farmerF = DynamoFormat[Farmer]
  * >>> farmerF.read(farmerF.write(Farmer("McDonald", 156L, Farm(List("sheep", "cow")))))
  * Right(Farmer(McDonald,156,Farm(List(sheep, cow))))
  * }}}
  *
  * and for sealed trait + case object hierarchies
  *
  * {{{
  * >>> sealed trait Animal
  * >>> case object Aardvark extends Animal
  * >>> case object Zebra extends Animal
  * >>> case class Pet(name: String, animal: Animal)
  * >>> val petF = DynamoFormat[Pet]
  * >>> petF.read(petF.write(Pet("Amy", Aardvark)))
  * Right(Pet(Amy,Aardvark))
  *
  * >>> petF.read(petF.write(Pet("Zebediah", Zebra)))
  * Right(Pet(Zebediah,Zebra))
  * }}}
  *
  * Problems reading a value are detailed
  * {{{
  * >>> import cats.syntax.either._
  *
  * >>> case class Developer(name: String, age: String, problems: Int)
  * >>> val invalid = DynamoFormat[Farmer].read(DynamoFormat[Developer].write(Developer("Alice", "none of your business", 99)))
  * >>> invalid
  * Left(InvalidPropertiesError(NonEmptyList(PropertyReadError(age,NoPropertyOfType(N,{S: none of your business,})), PropertyReadError(farm,MissingProperty))))
  *
  * >>> invalid.leftMap(cats.Show[error.DynamoReadError].show)
  * Left('age': not of type: 'N' was '{S: none of your business,}', 'farm': missing)
  * }}}
  *
  * Optional properties are defaulted to None
  * {{{
  * >>> case class LargelyOptional(a: Option[String], b: Option[String])
  * >>> DynamoFormat[LargelyOptional].read(DynamoFormat[Map[String, String]].write(Map("b" -> "X")))
  * Right(LargelyOptional(None,Some(X)))
  * }}}
  *
  * Custom formats can often be most easily defined using [[DynamoFormat.coercedXmap]], [[DynamoFormat.xmap]] or [[DynamoFormat.iso]]
  */
@typeclass trait DynamoFormat[T] {
  def read(av: AttributeValue): Either[DynamoReadError, T]
  def write(t: T): AttributeValue
  def default: Option[T] = None
}

<<<<<<< HEAD
object DynamoFormat {
  private def attribute[T](
                            decode: AttributeValue => T, propertyType: String)(
                            encode: AttributeValue => T => AttributeValue
                          ): DynamoFormat[T] = {
=======
object DynamoFormat extends EnumDynamoFormat {
  private def attribute[T](decode: AttributeValue => T, propertyType: String)(
      encode: AttributeValue => T => AttributeValue
  ): DynamoFormat[T] = {
>>>>>>> e72d13c1
    new DynamoFormat[T] {
      override def read(av: AttributeValue): Either[DynamoReadError, T] =
        Either.fromOption(Option(decode(av)), NoPropertyOfType(propertyType, av))
      override def write(t: T): AttributeValue =
        encode(new AttributeValue())(t)
    }
  }

  /**
    * Returns a [[DynamoFormat]] for the case where `A` and `B` are isomorphic,
    * i.e. an `A` can always be converted to a `B` and vice versa.
    *
    * If there are some values of `B` that have no corresponding value in `A`,
    * use [[DynamoFormat.xmap]] or [[DynamoFormat.coercedXmap]].
    *
    * {{{
    * >>> import com.amazonaws.services.dynamodbv2.model.AttributeValue
    *
    * >>> case class UserId(value: String)
    *
    * >>> implicit val userIdFormat =
    * ...   DynamoFormat.iso[UserId, String](UserId.apply)(_.value)
    * >>> DynamoFormat[UserId].read(new AttributeValue().withS("Eric"))
    * Right(UserId(Eric))
    * }}}
    */
  def iso[A, B](r: B => A)(w: A => B)(implicit f: DynamoFormat[B]) = new DynamoFormat[A] {
    override def read(item: AttributeValue): Either[DynamoReadError, A] = f.read(item).map(r)
    override def write(t: A): AttributeValue = f.write(w(t))
  }

  /**
    * {{{
    * >>> import org.joda.time._
    * >>> import com.amazonaws.services.dynamodbv2.model.AttributeValue
    *
    * >>> implicit val jodaLongFormat = DynamoFormat.xmap[DateTime, Long](
    * ...   l => Right(new DateTime(l).withZone(DateTimeZone.UTC))
    * ... )(
    * ...   _.withZone(DateTimeZone.UTC).getMillis
    * ... )
    * >>> DynamoFormat[DateTime].read(new AttributeValue().withN("0"))
    * Right(1970-01-01T00:00:00.000Z)
    * }}}
    */
  def xmap[A, B](r: B => Either[DynamoReadError, A])(w: A => B)(implicit f: DynamoFormat[B]) = new DynamoFormat[A] {
    override def read(item: AttributeValue): Either[DynamoReadError, A] = f.read(item).flatMap(r)
    override def write(t: A): AttributeValue = f.write(w(t))
  }

  /**
    * Returns a [[DynamoFormat]] for the case where `A` can always be converted `B`,
    * with `write`, but `read` may throw an exception for some value of `B`
    *
    * {{{
    * >>> import org.joda.time._
    *
    * >>> val jodaStringFormat = DynamoFormat.coercedXmap[LocalDate, String, IllegalArgumentException](
    * ...   LocalDate.parse
    * ... )(
    * ...   _.toString
    * ... )
    * >>> jodaStringFormat.read(jodaStringFormat.write(new LocalDate(2007, 8, 18)))
    * Right(2007-08-18)
    *
    * >>> import com.amazonaws.services.dynamodbv2.model.AttributeValue
    * >>> jodaStringFormat.read(new AttributeValue().withS("Togtogdenoggleplop"))
    * Left(TypeCoercionError(java.lang.IllegalArgumentException: Invalid format: "Togtogdenoggleplop"))
    * }}}
    */
  def coercedXmap[A, B, T >: scala.Null <: scala.Throwable](read: B => A)(
      write: A => B)(implicit f: DynamoFormat[B], T: ClassTag[T], NT: NotNull[T]) =
    xmap(coerce[B, A, T](read))(write)

  /**
    * {{{
    * prop> (s: String) =>
    *     | DynamoFormat[String].read(DynamoFormat[String].write(s)) == Right(s)
    * }}}
    */
  implicit val stringFormat = attribute(_.getS, "S")(_.withS)

  private val javaBooleanFormat = attribute[java.lang.Boolean](_.getBOOL, "BOOL")(_.withBOOL)

  /**
    * {{{
    * prop> (b: Boolean) =>
    *     | DynamoFormat[Boolean].read(DynamoFormat[Boolean].write(b)) == Right(b)
    * }}}
    */
  implicit val booleanFormat = xmap[Boolean, java.lang.Boolean](b => Right(Boolean.unbox(b)))(
    Boolean.box
  )(javaBooleanFormat)

  private val numFormat = attribute(_.getN, "N")(_.withN)
  private def coerceNumber[N](f: String => N): String => Either[DynamoReadError, N] =
    coerce[String, N, NumberFormatException](f)

  private def coerce[A, B, T >: scala.Null <: scala.Throwable](
      f: A => B)(implicit T: ClassTag[T], NT: NotNull[T]): A => Either[DynamoReadError, B] =
    a => Either.catchOnly[T](f(a)).leftMap(TypeCoercionError(_))

  /**
    * {{{
    * prop> (l: Long) =>
    *     | DynamoFormat[Long].read(DynamoFormat[Long].write(l)) == Right(l)
    * }}}
    */
  implicit val longFormat = xmap(coerceNumber(_.toLong))(_.toString)(numFormat)

  /**
    * {{{
    * prop> (i: Int) =>
    *     | DynamoFormat[Int].read(DynamoFormat[Int].write(i)) == Right(i)
    * }}}
    */
  implicit val intFormat = xmap(coerceNumber(_.toInt))(_.toString)(numFormat)

  /**
    * {{{
    * prop> (d: Double) =>
    *     | DynamoFormat[Double].read(DynamoFormat[Double].write(d)) == Right(d)
    * }}}
    */
  implicit val doubleFormat = xmap(coerceNumber(_.toDouble))(_.toString)(numFormat)

  /**
    * {{{
    * prop> (d: BigDecimal) =>
    *     | DynamoFormat[BigDecimal].read(DynamoFormat[BigDecimal].write(d)) == Right(d)
    * }}}
    */
  implicit val bigDecimalFormat = xmap(coerceNumber(BigDecimal(_)))(_.toString)(numFormat)

  /**
    * {{{
    * prop> (s: Short) =>
    *     | DynamoFormat[Short].read(DynamoFormat[Short].write(s)) == Right(s)
    * }}}
    */
  implicit val shortFormat = xmap(coerceNumber(_.toShort))(_.toString)(numFormat)

  /**
    * {{{
    * prop> (b: Byte) =>
    *     | DynamoFormat[Byte].read(DynamoFormat[Byte].write(b)) == Right(b)
    * }}}
    */
  // Thrift and therefore Scanamo-Scrooge provides a byte and binary types backed by byte and byte[].
  implicit val byteFormat = xmap(coerceNumber(_.toByte))(_.toString)(numFormat)

  // Since AttributeValue includes a ByteBuffer instance, creating byteArray format backed by ByteBuffer
  private val javaByteBufferFormat = attribute[java.nio.ByteBuffer](_.getB, "B")(_.withB)

  private def coerceByteBuffer[B](f: ByteBuffer => B): ByteBuffer => Either[DynamoReadError, B] =
    coerce[ByteBuffer, B, IllegalArgumentException](f)

  /**
    * {{{
    * prop> (ab:Array[Byte]) =>
    *     | DynamoFormat[Array[Byte]].read(DynamoFormat[Array[Byte]].write(ab)) == Right(ab)
    * }}}
    */
  implicit val byteArrayFormat = xmap(coerceByteBuffer(_.array()))(a => ByteBuffer.wrap(a))(javaByteBufferFormat)

  /**
    * {{{
    * prop> implicit val arbitraryUUID = org.scalacheck.Arbitrary(org.scalacheck.Gen.uuid)
    * prop> (uuid: java.util.UUID) =>
    *     | DynamoFormat[java.util.UUID].read(DynamoFormat[java.util.UUID].write(uuid)) ==
    *     |   Right(uuid)
    * }}}
    */
  implicit val uuidFormat = coercedXmap[UUID, String, IllegalArgumentException](UUID.fromString)(_.toString)

  val javaListFormat = attribute(_.getL, "L")(_.withL)

  /**
    * {{{
    * prop> (l: List[String]) =>
    *     | DynamoFormat[List[String]].read(DynamoFormat[List[String]].write(l)) ==
    *     |   Right(l)
    * }}}
    */
  implicit def listFormat[T](implicit f: DynamoFormat[T]): DynamoFormat[List[T]] =
    xmap[List[T], java.util.List[AttributeValue]](_.asScala.toList.traverse(f.read))(
      _.map(f.write).asJava
    )(javaListFormat)

  /**
    * {{{
    * prop> (sq: Seq[String]) =>
    *     | DynamoFormat[Seq[String]].read(DynamoFormat[Seq[String]].write(sq)) ==
    *     |   Right(sq)
    * }}}
    */
  implicit def seqFormat[T](implicit f: DynamoFormat[T]): DynamoFormat[Seq[T]] =
    xmap[Seq[T], List[T]](l => Right(l.toSeq))(_.toList)

  /**
    * {{{
    * prop> (v: Vector[String]) =>
    *     | DynamoFormat[Vector[String]].read(DynamoFormat[Vector[String]].write(v)) ==
    *     |   Right(v)
    * }}}
    */
  implicit def vectorFormat[T](implicit f: DynamoFormat[T]): DynamoFormat[Vector[T]] =
    xmap[Vector[T], java.util.List[AttributeValue]](_.asScala.toVector.traverse(f.read))(
      _.map(f.write).asJava
    )(javaListFormat)

  /**
    * {{{
    * prop> (a: Array[String]) =>
    *     | DynamoFormat[Array[String]].read(DynamoFormat[Array[String]].write(a)).right.getOrElse(Array("error")).deep ==
    *     |   a.deep
    * }}}
    */
  implicit def arrayFormat[T: ClassTag](implicit f: DynamoFormat[T]): DynamoFormat[Array[T]] =
    xmap[Array[T], java.util.List[AttributeValue]](_.asScala.toList.traverse(f.read).map(_.toArray))(
      _.map(f.write).toList.asJava
    )(javaListFormat)

  private val javaNumSetFormat = attribute(_.getNS, "NS")(_.withNS)
  private val javaStringSetFormat = attribute(_.getSS, "SS")(_.withSS)
  private def setFormat[T](r: String => Either[DynamoReadError, T])(w: T => String)(
      df: DynamoFormat[java.util.List[String]]): DynamoFormat[Set[T]] =
    xmap[Set[T], java.util.List[String]](_.asScala.toList.traverse(r).map(_.toSet))(
      _.map(w).toList.asJava
    )(df)

  /**
    * {{{
    * prop> import com.amazonaws.services.dynamodbv2.model.AttributeValue
    * prop> (s: Set[Int]) =>
    *     | val av = new AttributeValue().withNS(s.map(_.toString).toList: _*)
    *     | DynamoFormat[Set[Int]].write(s) == av &&
    *     |   DynamoFormat[Set[Int]].read(av) == Right(s)
    * }}}
    */
  implicit val intSetFormat = setFormat(coerceNumber(_.toInt))(_.toString)(javaNumSetFormat)

  /**
    * {{{
    * prop> import com.amazonaws.services.dynamodbv2.model.AttributeValue
    * prop> (s: Set[Long]) =>
    *     | val av = new AttributeValue().withNS(s.map(_.toString).toList: _*)
    *     | DynamoFormat[Set[Long]].write(s) == av &&
    *     |   DynamoFormat[Set[Long]].read(av) == Right(s)
    * }}}
    */
  implicit val longSetFormat = setFormat(coerceNumber(_.toLong))(_.toString)(javaNumSetFormat)

  /**
    * {{{
    * prop> import com.amazonaws.services.dynamodbv2.model.AttributeValue
    * prop> (s: Set[Double]) =>
    *     | val av = new AttributeValue().withNS(s.map(_.toString).toList: _*)
    *     | DynamoFormat[Set[Double]].write(s) == av &&
    *     |   DynamoFormat[Set[Double]].read(av) == Right(s)
    * }}}
    */
  implicit val doubleSetFormat = setFormat(coerceNumber(_.toDouble))(_.toString)(javaNumSetFormat)

  /**
    * {{{
    * prop> import com.amazonaws.services.dynamodbv2.model.AttributeValue
    * prop> (s: Set[BigDecimal]) =>
    *     | val av = new AttributeValue().withNS(s.map(_.toString).toList: _*)
    *     | DynamoFormat[Set[BigDecimal]].write(s) == av &&
    *     |   DynamoFormat[Set[BigDecimal]].read(av) == Right(s)
    * }}}
    */
  implicit val BigDecimalSetFormat = setFormat(coerceNumber(BigDecimal(_)))(_.toString)(javaNumSetFormat)

  /**
    * {{{
    * prop> import com.amazonaws.services.dynamodbv2.model.AttributeValue
    * prop> (s: Set[String]) =>
    *     | val av = new AttributeValue().withSS(s.toList: _*)
    *     | DynamoFormat[Set[String]].write(s) == av &&
    *     |   DynamoFormat[Set[String]].read(av) == Right(s)
    * }}}
    */
  implicit val stringSetFormat =
    xmap[Set[String], java.util.List[String]](s => Right(s.asScala.toSet))(
      _.toList.asJava
    )(javaStringSetFormat)

  private val javaMapFormat = attribute(_.getM, "M")(_.withM)

  /**
    * {{{
    * prop> (m: Map[String, Int]) =>
    *     | DynamoFormat[Map[String, Int]].read(DynamoFormat[Map[String, Int]].write(m)) ==
    *     |   Right(m)
    * }}}
    */
  implicit def mapFormat[V](implicit f: DynamoFormat[V]): DynamoFormat[Map[String, V]] =
    xmap[Map[String, V], java.util.Map[String, AttributeValue]](
      m => (SortedMap[String, AttributeValue]() ++ m.asScala).traverse(f.read)
    )(
      _.mapValues(f.write).asJava
    )(javaMapFormat)

  /**
    * {{{
    * prop> (o: Option[Long]) =>
    *     | DynamoFormat[Option[Long]].read(DynamoFormat[Option[Long]].write(o)) ==
    *     |   Right(o)
    *
    * >>> DynamoFormat[Option[Long]].read(new com.amazonaws.services.dynamodbv2.model.AttributeValue().withNULL(true))
    * Right(None)
    * }}}
    *
    * {{{
    * >>> DynamoFormat[Option[Long]].read(new com.amazonaws.services.dynamodbv2.model.AttributeValue().withN(7859493055794464L.toString))
    * Right(Some(7859493055794464))
    * }}}
    */
  implicit def optionFormat[T](implicit f: DynamoFormat[T]) = new DynamoFormat[Option[T]] {
    def read(av: AttributeValue): Either[DynamoReadError, Option[T]] = {
      Option(av)
        .filter(x => !Boolean.unbox(x.isNULL))
        .map(f.read(_).map(Some(_)))
        .getOrElse(Right(Option.empty[T]))
    }

    def write(t: Option[T]): AttributeValue = t.map(f.write).getOrElse(null)
    override val default = Some(None)
  }

  /**
    * This ensures that if, for instance, you specify an update with Some(5) rather
    * than making the type of `Option` explicit, it doesn't fall back to auto-derivation
    */
  implicit def someFormat[T](implicit f: DynamoFormat[T]) = new DynamoFormat[Some[T]] {
    def read(av: AttributeValue): Either[DynamoReadError, Some[T]] = {
      Option(av).map(f.read(_).map(Some(_))).getOrElse(Left[DynamoReadError, Some[T]](MissingProperty))
    }

    def write(t: Some[T]): AttributeValue = f.write(t.get)
  }
}<|MERGE_RESOLUTION|>--- conflicted
+++ resolved
@@ -83,18 +83,10 @@
   def default: Option[T] = None
 }
 
-<<<<<<< HEAD
 object DynamoFormat {
-  private def attribute[T](
-                            decode: AttributeValue => T, propertyType: String)(
-                            encode: AttributeValue => T => AttributeValue
-                          ): DynamoFormat[T] = {
-=======
-object DynamoFormat extends EnumDynamoFormat {
   private def attribute[T](decode: AttributeValue => T, propertyType: String)(
       encode: AttributeValue => T => AttributeValue
   ): DynamoFormat[T] = {
->>>>>>> e72d13c1
     new DynamoFormat[T] {
       override def read(av: AttributeValue): Either[DynamoReadError, T] =
         Either.fromOption(Option(decode(av)), NoPropertyOfType(propertyType, av))
