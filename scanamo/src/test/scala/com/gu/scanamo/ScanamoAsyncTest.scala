--- conflicted
+++ resolved
@@ -65,12 +65,7 @@
 
   it("should get consistently asynchronously") {
     case class City(name: String, country: String)
-<<<<<<< HEAD
-
-    LocalDynamoDB.usingTable(client)("asyncCities")('name -> S) {
-=======
-    LocalDynamoDB.usingRandomTable(client)('name -> S) { t =>
->>>>>>> 9a24ddd6
+    LocalDynamoDB.usingRandomTable(client)('name -> S) { t =>
 
       import com.gu.scanamo.syntax._
       ScanamoAsync.put(client)(t)(City("Nashville", "US")).flatMap {
@@ -132,13 +127,8 @@
       import com.gu.scanamo.syntax._
 
       val forecasts = for {
-<<<<<<< HEAD
-        _ <- ScanamoAsync.update[Forecast](client)("forecast")('location -> "London", set('weather -> "Sun"))
-      } yield Scanamo.scan[Forecast](client)("forecast")
-=======
         _ <- ScanamoAsync.update(client)(t)('location -> "London", set('weather -> "Sun"))
       } yield Scanamo.scan[Forecast](client)(t)
->>>>>>> 9a24ddd6
 
       forecasts.futureValue should equal(List(Right(Forecast("London", "Sun"))))
     }
