--- conflicted
+++ resolved
@@ -18,20 +18,22 @@
 
 import org.scanamo.DynamoFormat
 
-<<<<<<< HEAD
 sealed abstract class AttributeName extends Product with Serializable { self =>
+  import AttributeName.PartiallyAppliedBetween
 
-  final def placeholder(prefix: String): String = self match {
-    case AttributeName.TopLevel(x)       => prefix ++ x
-    case AttributeName.ListElement(a, i) => a.placeholder(prefix) ++ s"[$i]"
-    case AttributeName.MapElement(a, x)  => a.placeholder(prefix) ++ ".#" ++ prefix ++ x
-  }
+  final def placeholder(prefix: String): String =
+    self match {
+      case AttributeName.TopLevel(x)       => prefix ++ x
+      case AttributeName.ListElement(a, i) => a.placeholder(prefix) ++ s"[$i]"
+      case AttributeName.MapElement(a, x)  => a.placeholder(prefix) ++ ".#" ++ prefix ++ x
+    }
 
-  final def attributeNames(prefix: String): Map[String, String] = self match {
-    case AttributeName.TopLevel(x)       => Map((prefix ++ x) -> x)
-    case AttributeName.ListElement(a, _) => a.attributeNames(prefix)
-    case AttributeName.MapElement(a, x)  => a.attributeNames(prefix) ++ Map((prefix ++ x) -> x)
-  }
+  final def attributeNames(prefix: String): Map[String, String] =
+    self match {
+      case AttributeName.TopLevel(x)       => Map((prefix ++ x) -> x)
+      case AttributeName.ListElement(a, _) => a.attributeNames(prefix)
+      case AttributeName.MapElement(a, x)  => a.attributeNames(prefix) ++ Map((prefix ++ x) -> x)
+    }
 
   final def \(component: String) = AttributeName.MapElement(self, component)
 
@@ -42,7 +44,8 @@
   final def <=[V: DynamoFormat](v: V) = KeyIs(self, LTE, v)
   final def >=[V: DynamoFormat](v: V) = KeyIs(self, GTE, v)
   final def beginsWith[V: DynamoFormat](v: V) = BeginsWith(self, v)
-  final def between[V: DynamoFormat](bounds: Bounds[V]) = Between(self, bounds)
+  def between[V: DynamoFormat](lo: V): PartiallyAppliedBetween[V] =
+    new PartiallyAppliedBetween(this, lo)
 }
 
 object AttributeName {
@@ -51,36 +54,8 @@
   final case class TopLevel private[AttributeName] (x: String) extends AttributeName
   final case class ListElement private[AttributeName] (a: AttributeName, i: Int) extends AttributeName
   final case class MapElement private[AttributeName] (a: AttributeName, x: String) extends AttributeName
-=======
-case class AttributeName(components: List[String], index: Option[Int]) {
-  import AttributeName.PartiallyAppliedBetween
-
-  def placeholder(prefix: String): String =
-    index.foldLeft(
-      components.map(s => s"$prefix$s").mkString(".#")
-    )((p, i) => s"$p[$i]")
-
-  def attributeNames(prefix: String): Map[String, String] =
-    Map(components.map(s => s"$prefix$s" -> s): _*)
-
-  def \(component: String) = copy(components = components :+ component)
-
-  def apply(index: Int): AttributeName = copy(index = Some(index))
-
-  def <[V: DynamoFormat](v: V) = KeyIs(this, LT, v)
-  def >[V: DynamoFormat](v: V) = KeyIs(this, GT, v)
-  def <=[V: DynamoFormat](v: V) = KeyIs(this, LTE, v)
-  def >=[V: DynamoFormat](v: V) = KeyIs(this, GTE, v)
-  def beginsWith[V: DynamoFormat](v: V) = BeginsWith(this, v)
-  def between[V: DynamoFormat](lo: V): PartiallyAppliedBetween[V] =
-    new PartiallyAppliedBetween(this, lo)
-}
-
-object AttributeName {
-  def of(s: String): AttributeName = AttributeName(List(s), None)
 
   final private[scanamo] class PartiallyAppliedBetween[V: DynamoFormat](attr: AttributeName, lo: V) {
     def and(hi: V): Between[V] = Between(attr, lo, hi)
   }
->>>>>>> dca95fe6
 }