--- conflicted
+++ resolved
@@ -21,7 +21,6 @@
 sealed abstract class AttributeName extends Product with Serializable { self =>
   import AttributeName.PartiallyAppliedBetween
 
-<<<<<<< HEAD
   final def placeholder(prefix: String): String =
     self match {
       case AttributeName.TopLevel(x)       => prefix ++ x
@@ -40,31 +39,12 @@
 
   final def !(index: Int) = AttributeName.ListElement(self, index)
 
+  def ===[V: DynamoFormat](v: V): KeyEquals[V] = KeyEquals(this, v)
   final def <[V: DynamoFormat](v: V) = KeyIs(self, LT, v)
   final def >[V: DynamoFormat](v: V) = KeyIs(self, GT, v)
   final def <=[V: DynamoFormat](v: V) = KeyIs(self, LTE, v)
   final def >=[V: DynamoFormat](v: V) = KeyIs(self, GTE, v)
   final def beginsWith[V: DynamoFormat](v: V) = BeginsWith(self, v)
-=======
-  def placeholder(prefix: String): String =
-    index.foldLeft(
-      components.map(s => s"$prefix$s").mkString(".#")
-    )((p, i) => s"$p[$i]")
-
-  def attributeNames(prefix: String): Map[String, String] =
-    Map(components.map(s => s"$prefix$s" -> s): _*)
-
-  def \(component: String) = copy(components = components :+ component)
-
-  def apply(index: Int): AttributeName = copy(index = Some(index))
-
-  def ===[V: DynamoFormat](v: V): KeyEquals[V] = KeyEquals(this, v)
-  def <[V: DynamoFormat](v: V): KeyIs[V] = KeyIs(this, LT, v)
-  def >[V: DynamoFormat](v: V): KeyIs[V] = KeyIs(this, GT, v)
-  def <=[V: DynamoFormat](v: V): KeyIs[V] = KeyIs(this, LTE, v)
-  def >=[V: DynamoFormat](v: V): KeyIs[V] = KeyIs(this, GTE, v)
-  def beginsWith[V: DynamoFormat](v: V): BeginsWith[V] = BeginsWith(this, v)
->>>>>>> 1a1282da
   def between[V: DynamoFormat](lo: V): PartiallyAppliedBetween[V] =
     new PartiallyAppliedBetween(this, lo)
   def contains(substr: String): Contains = Contains(this, substr)
