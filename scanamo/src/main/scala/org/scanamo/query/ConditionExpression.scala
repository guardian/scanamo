--- conflicted
+++ resolved
@@ -120,22 +120,6 @@
 object ConditionExpression {
   def apply[T](implicit C: ConditionExpression[T]): ConditionExpression[T] = C
 
-<<<<<<< HEAD
-  implicit def stringValueEqualsCondition[V: DynamoFormat] = new ConditionExpression[(String, V)] {
-    override def apply(pair: (String, V)): RequestCondition =
-      attributeValueEqualsCondition.apply((AttributeName.of(pair._1), pair._2))
-  }
-
-  implicit def attributeValueEqualsCondition[K <: AttributeName, V: DynamoFormat] = new ConditionExpression[(K, V)] {
-    val prefix = "equalsCondition"
-    override def apply(pair: (K, V)): RequestCondition = {
-      val attributeName = pair._1
-      RequestCondition(
-        s"#${attributeName.placeholder(prefix)} = :conditionAttributeValue",
-        attributeName.attributeNames(s"#$prefix"),
-        Some(DynamoObject("conditionAttributeValue" -> pair._2))
-      )
-=======
   implicit def stringValueEqualsCondition[V: DynamoFormat]: ConditionExpression[(String, V)] =
     attributeValueEqualsCondition[V].contramap { case (attr, v) => AttributeName.of(attr) -> v }
 
@@ -153,21 +137,11 @@
             Some(DynamoObject(valuePlaceholder -> pair._2))
           )
         }
->>>>>>> dca95fe6
     }
 
   implicit def stringValueInCondition[V: DynamoFormat]: ConditionExpression[(String, Set[V])] =
     attributeValueInCondition.contramap { case (attr, vs) => AttributeName.of(attr) -> vs }
 
-<<<<<<< HEAD
-  implicit def attributeValueInCondition[K <: AttributeName, V: DynamoFormat] =
-    new ConditionExpression[(K, Set[V])] {
-      val prefix = "inCondition"
-      override def apply(pair: (K, Set[V])): RequestCondition = {
-        val attributeName = pair._1
-        val attributeValues = pair._2.zipWithIndex.foldLeft(DynamoObject.empty) {
-          case (m, (v, i)) => m <> DynamoObject(s"conditionAttributeValue$i" -> v)
-=======
   implicit def attributeValueInCondition[V: DynamoFormat]: ConditionExpression[(AttributeName, Set[V])] =
     new ConditionExpression[(AttributeName, Set[V])] {
       override def apply(pair: (AttributeName, Set[V])): State[Int, RequestCondition] =
@@ -186,7 +160,6 @@
             attributeName.attributeNames(s"#$prefix"),
             Some(attributeValues)
           )
->>>>>>> dca95fe6
         }
     }
 
