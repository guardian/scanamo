package org.scanamo.query

<<<<<<< HEAD
import com.amazonaws.services.dynamodbv2.model.{
  AttributeValue,
  ConditionalCheckFailedException,
  DeleteItemResult,
  PutItemResult
}
import org.scanamo.{ DeleteReturn, DynamoFormat, DynamoObject, PutReturn }
import org.scanamo.error.{ ConditionNotMet, ScanamoError }
=======
import com.amazonaws.services.dynamodbv2.model._
import org.scanamo.{ DynamoFormat, DynamoObject }
import org.scanamo.{ ConditionNotMet, ScanamoError }
>>>>>>> 085ebd99
import org.scanamo.ops.ScanamoOps
import org.scanamo.request.{ RequestCondition, ScanamoDeleteRequest, ScanamoPutRequest, ScanamoUpdateRequest }
import org.scanamo.update.UpdateExpression
import cats.instances.either._
import cats.instances.option._
import cats.syntax.either._
import cats.syntax.functor._

final case class ConditionalOperation[V, T](tableName: String, t: T)(
  implicit state: ConditionExpression[T],
  format: DynamoFormat[V]
) {
  def put(item: V): ScanamoOps[Either[ScanamoError, Unit]] =
    nativePut(PutReturn.Nothing, item).map(_.leftMap(ConditionNotMet(_)).void)

  def putAndReturn(ret: PutReturn)(item: V): ScanamoOps[Option[Either[ScanamoError, V]]] =
    nativePut(ret, item).map(decodeReturnValue[PutItemResult](_, _.getAttributes))

  private def nativePut(ret: PutReturn, item: V): ScanamoOps[Either[ConditionalCheckFailedException, PutItemResult]] =
    ScanamoOps.conditionalPut(ScanamoPutRequest(tableName, format.write(item), Some(state.apply(t)), ret))

  def delete(key: UniqueKey[_]): ScanamoOps[Either[ScanamoError, Unit]] =
    nativeDelete(DeleteReturn.Nothing, key).map(_.leftMap(ConditionNotMet(_)).void)

  def deleteAndReturn(ret: DeleteReturn)(key: UniqueKey[_]): ScanamoOps[Option[Either[ScanamoError, V]]] =
    nativeDelete(ret, key).map(decodeReturnValue[DeleteItemResult](_, _.getAttributes))

  private def nativeDelete(ret: DeleteReturn,
                           key: UniqueKey[_]): ScanamoOps[Either[ConditionalCheckFailedException, DeleteItemResult]] =
    ScanamoOps
      .conditionalDelete(
        ScanamoDeleteRequest(tableName = tableName, key = key.toDynamoObject, Some(state.apply(t)), ret)
      )

  private def decodeReturnValue[A](
    either: Either[ConditionalCheckFailedException, A],
    attrs: A => java.util.Map[String, AttributeValue]
  ): Option[Either[ScanamoError, V]] = {
    import cats.data.EitherT

    EitherT
      .fromEither[Option](either)
      .leftMap(ConditionNotMet(_))
      .flatMap(
        deleteItemResult =>
          EitherT[Option, ScanamoError, V](
            Option(attrs(deleteItemResult))
              .filterNot(_.isEmpty)
              .map(DynamoObject(_).toDynamoValue)
              .map(format.read)
          )
      )
      .value
  }

  def update(key: UniqueKey[_], update: UpdateExpression): ScanamoOps[Either[ScanamoError, V]] =
    ScanamoOps
      .conditionalUpdate(
        ScanamoUpdateRequest(
          tableName,
          key.toDynamoObject,
          update.expression,
          update.attributeNames,
          DynamoObject(update.dynamoValues),
          update.addEmptyList,
          Some(state.apply(t))
        )
      )
<<<<<<< HEAD
      .map(
        _.leftMap(ConditionNotMet(_))
=======
      .map(either =>
        either
          .leftMap[ScanamoError](ConditionNotMet(_))
>>>>>>> 085ebd99
          .flatMap(r => format.read(DynamoObject(r.getAttributes).toDynamoValue))
      )
}

trait ConditionExpression[T] {
  def apply(t: T): RequestCondition
}

object ConditionExpression {
  def apply[T](implicit C: ConditionExpression[T]): ConditionExpression[T] = C

  implicit def stringValueEqualsCondition[V: DynamoFormat] = new ConditionExpression[(String, V)] {
    override def apply(pair: (String, V)): RequestCondition =
      attributeValueEqualsCondition.apply((AttributeName.of(pair._1), pair._2))
  }

  implicit def attributeValueEqualsCondition[V: DynamoFormat] = new ConditionExpression[(AttributeName, V)] {
    val prefix = "equalsCondition"
    override def apply(pair: (AttributeName, V)): RequestCondition = {
      val attributeName = pair._1
      RequestCondition(
        s"#${attributeName.placeholder(prefix)} = :conditionAttributeValue",
        attributeName.attributeNames(s"#$prefix"),
        Some(DynamoObject("conditionAttributeValue" -> pair._2))
      )
    }
  }

  implicit def stringValueInCondition[V: DynamoFormat] = new ConditionExpression[(String, Set[V])] {
    override def apply(pair: (String, Set[V])): RequestCondition =
      attributeValueInCondition.apply((AttributeName.of(pair._1), pair._2))
  }

  implicit def attributeValueInCondition[V: DynamoFormat] =
    new ConditionExpression[(AttributeName, Set[V])] {
      val prefix = "inCondition"
      override def apply(pair: (AttributeName, Set[V])): RequestCondition = {
        val attributeName = pair._1
        val attributeValues = pair._2.zipWithIndex.foldLeft(DynamoObject.empty) {
          case (m, (v, i)) => m <> DynamoObject(s"conditionAttributeValue$i" -> v)
        }
        RequestCondition(
          s"""#${attributeName
            .placeholder(prefix)} IN ${attributeValues.mapKeys(':' + _).keys.mkString("(", ",", ")")}""",
          attributeName.attributeNames(s"#$prefix"),
          Some(attributeValues)
        )
      }
    }

  implicit def attributeExistsCondition = new ConditionExpression[AttributeExists] {
    val prefix = "attributeExists"
    override def apply(t: AttributeExists): RequestCondition =
      RequestCondition(s"attribute_exists(#${t.key.placeholder(prefix)})", t.key.attributeNames(s"#$prefix"), None)
  }

  implicit def attributeNotExistsCondition = new ConditionExpression[AttributeNotExists] {
    val prefix = "attributeNotExists"
    override def apply(t: AttributeNotExists): RequestCondition =
      RequestCondition(s"attribute_not_exists(#${t.key.placeholder(prefix)})", t.key.attributeNames(s"#$prefix"), None)
  }

  implicit def notCondition[T](implicit pcs: ConditionExpression[T]) = new ConditionExpression[Not[T]] {
    override def apply(not: Not[T]): RequestCondition = {
      val conditionToNegate = pcs(not.condition)
      conditionToNegate.copy(expression = s"NOT(${conditionToNegate.expression})")
    }
  }

  implicit def beginsWithCondition[V: DynamoFormat] = new ConditionExpression[BeginsWith[V]] {
    val prefix = "beginsWith"
    override def apply(b: BeginsWith[V]): RequestCondition =
      RequestCondition(
        s"begins_with(#${b.key.placeholder(prefix)}, :conditionAttributeValue)",
        b.key.attributeNames(s"#$prefix"),
        Some(DynamoObject("conditionAttributeValue" -> b.v))
      )
  }

  implicit def betweenCondition[V: DynamoFormat] = new ConditionExpression[Between[V]] {
    val prefix = "between"
    override def apply(b: Between[V]): RequestCondition =
      RequestCondition(
        s"#${b.key.placeholder(prefix)} BETWEEN :lower and :upper",
        b.key.attributeNames(s"#$prefix"),
        Some(
          DynamoObject(
            "lower" -> b.bounds.lowerBound.v,
            "upper" -> b.bounds.upperBound.v
          )
        )
      )
  }

  implicit def keyIsCondition[V: DynamoFormat] = new ConditionExpression[KeyIs[V]] {
    val prefix = "keyIs"
    override def apply(k: KeyIs[V]): RequestCondition =
      RequestCondition(
        s"#${k.key.placeholder(prefix)} ${k.operator.op} :conditionAttributeValue",
        k.key.attributeNames(s"#$prefix"),
        Some(DynamoObject("conditionAttributeValue" -> k.v))
      )
  }

  implicit def andCondition[L: ConditionExpression, R: ConditionExpression] =
    new ConditionExpression[AndCondition[L, R]] {
      override def apply(and: AndCondition[L, R]): RequestCondition =
        combineConditions(and.l, and.r, "AND")
    }

  implicit def orCondition[L: ConditionExpression, R: ConditionExpression] =
    new ConditionExpression[OrCondition[L, R]] {
      override def apply(and: OrCondition[L, R]): RequestCondition =
        combineConditions(and.l, and.r, "OR")
    }

  private def prefixKeys[T](map: Map[String, T], prefix: String, magicChar: Char): Map[String, T] = map.map {
    case (k, v) => (newKey(k, prefix, Some(magicChar)), v)
  }

  private def newKey(oldKey: String, prefix: String, magicChar: Option[Char]): String =
    magicChar.fold(s"$prefix$oldKey")(mc => s"$mc$prefix${oldKey.stripPrefix(mc.toString)}")

  private def prefixKeysIn(string: String, keys: Iterable[String], prefix: String, magicChar: Option[Char]): String =
    keys.foldLeft(string)((result, key) => result.replaceAllLiterally(key, newKey(key, prefix, magicChar)))

  private def combineConditions[L, R](l: L, r: R, combininingOperator: String)(
    implicit lce: ConditionExpression[L],
    rce: ConditionExpression[R]
  ): RequestCondition = {
    val lPrefix: String = s"${combininingOperator.toLowerCase}_l_"
    val rPrefix: String = s"${combininingOperator.toLowerCase}_r_"

    val lCondition: RequestCondition = lce(l)
    val rCondition: RequestCondition = rce(r)

    val mergedExpressionAttributeNames: Map[String, String] =
      prefixKeys(lCondition.attributeNames, lPrefix, '#') ++
        prefixKeys(rCondition.attributeNames, rPrefix, '#')

    val mergedExpressionAttributeValues =
      (lCondition.dynamoValues.map(_.mapKeys(lPrefix ++ _)) getOrElse DynamoObject.empty) <>
        (rCondition.dynamoValues.map(_.mapKeys(rPrefix ++ _)) getOrElse DynamoObject.empty)

    val lConditionExpression =
      prefixKeysIn(
        prefixKeysIn(lCondition.expression, lCondition.attributeNames.keys, lPrefix, Some('#')),
        lCondition.dynamoValues.toList.flatMap(_.keys),
        lPrefix,
        None
      )
    val rConditionExpression =
      prefixKeysIn(
        prefixKeysIn(rCondition.expression, rCondition.attributeNames.keys, rPrefix, Some('#')),
        rCondition.dynamoValues.toList.flatMap(_.keys),
        rPrefix,
        None
      )

    RequestCondition(
      s"($lConditionExpression $combininingOperator $rConditionExpression)",
      mergedExpressionAttributeNames,
      if (mergedExpressionAttributeValues.isEmpty) None else Some(mergedExpressionAttributeValues)
    )
  }
}

case class AndCondition[L: ConditionExpression, R: ConditionExpression](l: L, r: R)

case class OrCondition[L: ConditionExpression, R: ConditionExpression](l: L, r: R)

case class Condition[T](t: T)(implicit T: ConditionExpression[T]) {
  def apply = T.apply(t)
  def and[Y: ConditionExpression](other: Y) = AndCondition(t, other)
  def or[Y: ConditionExpression](other: Y) = OrCondition(t, other)
}

object Condition {
  implicit def conditionExpression[T]: ConditionExpression[Condition[T]] =
    new ConditionExpression[Condition[T]] {
      override def apply(condition: Condition[T]): RequestCondition = condition.apply
    }
}<|MERGE_RESOLUTION|>--- conflicted
+++ resolved
@@ -1,19 +1,12 @@
 package org.scanamo.query
 
-<<<<<<< HEAD
 import com.amazonaws.services.dynamodbv2.model.{
   AttributeValue,
   ConditionalCheckFailedException,
   DeleteItemResult,
   PutItemResult
 }
-import org.scanamo.{ DeleteReturn, DynamoFormat, DynamoObject, PutReturn }
-import org.scanamo.error.{ ConditionNotMet, ScanamoError }
-=======
-import com.amazonaws.services.dynamodbv2.model._
-import org.scanamo.{ DynamoFormat, DynamoObject }
-import org.scanamo.{ ConditionNotMet, ScanamoError }
->>>>>>> 085ebd99
+import org.scanamo.{ ConditionNotMet, DeleteReturn, DynamoFormat, DynamoObject, PutReturn, ScanamoError }
 import org.scanamo.ops.ScanamoOps
 import org.scanamo.request.{ RequestCondition, ScanamoDeleteRequest, ScanamoPutRequest, ScanamoUpdateRequest }
 import org.scanamo.update.UpdateExpression
@@ -57,14 +50,13 @@
     EitherT
       .fromEither[Option](either)
       .leftMap(ConditionNotMet(_))
-      .flatMap(
-        deleteItemResult =>
-          EitherT[Option, ScanamoError, V](
-            Option(attrs(deleteItemResult))
-              .filterNot(_.isEmpty)
-              .map(DynamoObject(_).toDynamoValue)
-              .map(format.read)
-          )
+      .flatMap(deleteItemResult =>
+        EitherT[Option, ScanamoError, V](
+          Option(attrs(deleteItemResult))
+            .filterNot(_.isEmpty)
+            .map(DynamoObject(_).toDynamoValue)
+            .map(format.read)
+        )
       )
       .value
   }
@@ -82,14 +74,8 @@
           Some(state.apply(t))
         )
       )
-<<<<<<< HEAD
       .map(
         _.leftMap(ConditionNotMet(_))
-=======
-      .map(either =>
-        either
-          .leftMap[ScanamoError](ConditionNotMet(_))
->>>>>>> 085ebd99
           .flatMap(r => format.read(DynamoObject(r.getAttributes).toDynamoValue))
       )
 }
