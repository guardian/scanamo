--- conflicted
+++ resolved
@@ -157,15 +157,9 @@
           val attributeName = keys.key
           val namePlaceholder = attributeName.placeholder(prefix)
           val valuePlaceholder = s"conditionAttributeValue$cpt"
-<<<<<<< HEAD
           val attributeValues = keys.values
-            .foldLeft(DynamoObject.empty -> 0) {
-              case ((m, i), v) => (m <> DynamoObject(s"$valuePlaceholder$i" -> v)) -> (i + 1)
-=======
-          val attributeValues = pair._2
             .foldLeft(DynamoObject.empty -> 0) { case ((m, i), v) =>
               (m <> DynamoObject(s"$valuePlaceholder$i" -> v)) -> (i + 1)
->>>>>>> 9f3a693c
             }
             ._1
           RequestCondition(
