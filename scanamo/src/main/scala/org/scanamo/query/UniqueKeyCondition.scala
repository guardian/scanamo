--- conflicted
+++ resolved
@@ -32,11 +32,7 @@
 
   def apply[T, K](implicit U: UniqueKeyCondition.Aux[T, K]): UniqueKeyCondition.Aux[T, K] = U
 
-<<<<<<< HEAD
   implicit def uniqueEqualsKey[V](implicit V: DynamoFormat[V]): UniqueKeyCondition[KeyEquals[V]] =
-=======
-  implicit def uniqueEqualsKey[V](implicit V: DynamoFormat[V]) =
->>>>>>> df69c60c
     new UniqueKeyCondition[KeyEquals[V]] {
       type K = AttributeName
       final def toDynamoObject(t: KeyEquals[V]): DynamoObject = DynamoObject(t.key.placeholder("") -> t.v)
@@ -70,18 +66,11 @@
 object UniqueKeyConditions {
   def apply[T](implicit U: UniqueKeyConditions[T]): UniqueKeyConditions[T] = U
 
-<<<<<<< HEAD
-  implicit def keyList[V: DynamoFormat]: UniqueKeyConditions[KeyList[V]] = new UniqueKeyConditions[KeyList[V]] {
-    final def toDynamoObject(kl: KeyList[V]) =
-      kl.values.map(v => DynamoObject(kl.key.placeholder("") -> v))
-  }
-=======
   implicit def keyList[V: DynamoFormat] =
     new UniqueKeyConditions[KeyList[V]] {
       final def toDynamoObject(kl: KeyList[V]) =
         kl.values.map(v => DynamoObject(kl.key.placeholder("") -> v))
     }
->>>>>>> df69c60c
 
   implicit def multipleKeyList[H: DynamoFormat, R: DynamoFormat]: UniqueKeyConditions[MultipleKeyList[H, R]] =
     new UniqueKeyConditions[MultipleKeyList[H, R]] {
