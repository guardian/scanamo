package org.scanamo

<<<<<<< HEAD
import com.amazonaws.services.dynamodbv2.model.{ QueryResult, ScanResult }
=======
import cats.{ Monad, MonoidK }
>>>>>>> bc2f7f4b
import org.scanamo.DynamoResultStream.{ QueryResultStream, ScanResultStream }
import org.scanamo.error.DynamoReadError
import org.scanamo.ops.{ ScanamoOps, ScanamoOpsT }
import org.scanamo.query.{ Condition, ConditionExpression, Query, UniqueKey, UniqueKeyCondition }
import org.scanamo.request.{ ScanamoQueryOptions, ScanamoQueryRequest, ScanamoScanRequest }

/**
  * Represents a secondary index on a DynamoDB table.
  *
  * Can be constructed via the [[org.scanamo.Table#index index]] method on [[org.scanamo.Table Table]]
  */
sealed abstract class SecondaryIndex[V] {

  /**
    * Scan a secondary index
    *
    *
    * This will only return items with a value present in the secondary index
    *
    * {{{
    * >>> case class Bear(name: String, favouriteFood: String, antagonist: Option[String])
    *
    * >>> val client = LocalDynamoDB.client()
    * >>> val scanamo = Scanamo(client)
    * >>> import com.amazonaws.services.dynamodbv2.model.ScalarAttributeType._
    *
    * >>> import org.scanamo.auto._
    *
    * >>> LocalDynamoDB.withRandomTableWithSecondaryIndex(client)("name" -> S)("antagonist" -> S) { (t, i) =>
    * ...   val table = Table[Bear](t)
    * ...   val ops = for {
    * ...     _ <- table.put(Bear("Pooh", "honey", None))
    * ...     _ <- table.put(Bear("Yogi", "picnic baskets", Some("Ranger Smith")))
    * ...     _ <- table.put(Bear("Paddington", "marmalade sandwiches", Some("Mr Curry")))
    * ...     antagonisticBears <- table.index(i).scan()
    * ...   } yield antagonisticBears
    * ...   scanamo.exec(ops)
    * ... }
    * List(Right(Bear(Paddington,marmalade sandwiches,Some(Mr Curry))), Right(Bear(Yogi,picnic baskets,Some(Ranger Smith))))
    * }}}
    */
  def scan(): ScanamoOps[List[Either[DynamoReadError, V]]]

  /**
<<<<<<< HEAD
    * Scan a secondary index and returns the raw DynamoDB result. Sometimes, one might want to access metadata returned
    * in the [[com.amazonaws.services.dynamodbv2.model.ScanResult]] object, such as the last evaluated key for example.
    * [[org.scanamo.SecondaryIndex#scan()]] only returns a list of results, so there is no place for putting that
    * information: this is where `scan0` comes in handy!
    *
    * {{{
    * >>> case class Bear(name: String, favouriteFood: String, antagonist: Option[String])
    *
    * >>> val client = LocalDynamoDB.client()
    * >>> val scanamo = Scanamo(client)
    * >>> import com.amazonaws.services.dynamodbv2.model.ScalarAttributeType._
    *
    * >>> import org.scanamo.auto._
    *
    * >>> LocalDynamoDB.withRandomTableWithSecondaryIndex(client)('name -> S)('antagonist -> S) { (t, i) =>
    * ...   val table = Table[Bear](t)
    * ...   val ops = for {
    * ...     _ <- table.put(Bear("Pooh", "honey", None))
    * ...     _ <- table.put(Bear("Yogi", "picnic baskets", Some("Ranger Smith")))
    * ...     _ <- table.put(Bear("Paddington", "marmalade sandwiches", Some("Mr Curry")))
    * ...     antagonisticBears <- table.index(i).scan0()
    * ...   } yield antagonisticBears
    * ...   scanamo.exec(ops)
    * ... }
    * }}}
    */
  def scan0(): ScanamoOps[ScanResult]
=======
    * Performs a scan with the ability to introduce effects into the computation. This is
    * useful for huge tables when you don't want to load the whole of it in memory, but
    * scan it page by page.
    *
    * To control how many maximum items to load at once, use [[scanPaginatedM]]
    */
  final def scanM[M[_]: Monad: MonoidK]: ScanamoOpsT[M, List[Either[DynamoReadError, V]]] = scanPaginatedM(Int.MaxValue)

  /**
    * Performs a scan with the ability to introduce effects into the computation. This is
    * useful for huge tables when you don't want to load the whole of it in memory, but
    * scan it page by page, with a maximum of `pageSize` items per page..
    *
    * @note DynamoDB will only ever return maximum 1MB of data per scan, so `pageSize` is an
    * upper bound.
    */
  def scanPaginatedM[M[_]: Monad: MonoidK](pageSize: Int): ScanamoOpsT[M, List[Either[DynamoReadError, V]]]
>>>>>>> bc2f7f4b

  /**
    * Run a query against keys in a secondary index
    *
    * {{{
    * >>> case class GithubProject(organisation: String, repository: String, language: String, license: String)
    *
    * >>> val client = LocalDynamoDB.client()
    * >>> val scanamo = Scanamo(client)
    * >>> import com.amazonaws.services.dynamodbv2.model.ScalarAttributeType._
    *
    * >>> import org.scanamo.syntax._
    * >>> import org.scanamo.auto._
    *
    * >>> LocalDynamoDB.withRandomTableWithSecondaryIndex(client)("organisation" -> S, "repository" -> S)("language" -> S, "license" -> S) { (t, i) =>
    * ...   val githubProjects = Table[GithubProject](t)
    * ...   val operations = for {
    * ...     _ <- githubProjects.putAll(Set(
    * ...       GithubProject("typelevel", "cats", "Scala", "MIT"),
    * ...       GithubProject("localytics", "sbt-dynamodb", "Scala", "MIT"),
    * ...       GithubProject("tpolecat", "tut", "Scala", "MIT"),
    * ...       GithubProject("guardian", "scanamo", "Scala", "Apache 2")
    * ...     ))
    * ...     scalaMIT <- githubProjects.index(i).query("language" -> "Scala" and ("license" -> "MIT"))
    * ...   } yield scalaMIT.toList
    * ...   scanamo.exec(operations)
    * ... }
    * List(Right(GithubProject(typelevel,cats,Scala,MIT)), Right(GithubProject(tpolecat,tut,Scala,MIT)), Right(GithubProject(localytics,sbt-dynamodb,Scala,MIT)))
    * }}}
    */
  def query(query: Query[_]): ScanamoOps[List[Either[DynamoReadError, V]]]

  /**
<<<<<<< HEAD
    * Run a query against keys in a secondary index. Sometimes, one might want to access metadata returned in the
    * [[com.amazonaws.services.dynamodbv2.model.QueryResult]] object, such as the last evaluated key for example.
    * [[org.scanamo.SecondaryIndex#query(org.scanamo.query.Query)]] only returns a list of results, so there is no
    * place for putting that information: this is where `query0` comes in handy!
    *
    * {{{
    * >>> case class GithubProject(organisation: String, repository: String, language: String, license: String)
    *
    * >>> val client = LocalDynamoDB.client()
    * >>> val scanamo = Scanamo(client)
    * >>> import com.amazonaws.services.dynamodbv2.model.ScalarAttributeType._
    *
    * >>> import org.scanamo.syntax._
    * >>> import org.scanamo.auto._
    *
    * >>> LocalDynamoDB.withRandomTableWithSecondaryIndex(client)('organisation -> S, 'repository -> S)('language -> S, 'license -> S) { (t, i) =>
    * ...   val githubProjects = Table[GithubProject](t)
    * ...   val operations = for {
    * ...     _ <- githubProjects.putAll(Set(
    * ...       GithubProject("typelevel", "cats", "Scala", "MIT"),
    * ...       GithubProject("localytics", "sbt-dynamodb", "Scala", "MIT"),
    * ...       GithubProject("tpolecat", "tut", "Scala", "MIT"),
    * ...       GithubProject("guardian", "scanamo", "Scala", "Apache 2")
    * ...     ))
    * ...     scalaMIT <- githubProjects.index(i).query0('language -> "Scala" and ('license -> "MIT"))
    * ...   } yield scalaMIT.toList
    * ...   scanamo.exec(operations)
    * ... }
    * }}}
    */
  def query0(query: Query[_]): ScanamoOps[QueryResult]
=======
    * Performs a query with the ability to introduce effects into the computation. This is
    * useful for huge tables when you don't want to load the whole of it in memory, but
    * scan it page by page.
    *
    * To control how many maximum items to load at once, use [[queryPaginatedM]]
    */
  final def queryM[M[_]: Monad: MonoidK](query: Query[_]): ScanamoOpsT[M, List[Either[DynamoReadError, V]]] =
    queryPaginatedM(query, Int.MaxValue)

  /**
    * Performs a scan with the ability to introduce effects into the computation. This is
    * useful for huge tables when you don't want to load the whole of it in memory, but
    * scan it page by page, with a maximum of `pageSize` items per page.
    *
    * @note DynamoDB will only ever return maximum 1MB of data per query, so `pageSize` is an
    * upper bound.
    */
  def queryPaginatedM[M[_]: Monad: MonoidK](query: Query[_],
                                            pageSize: Int): ScanamoOpsT[M, List[Either[DynamoReadError, V]]]
>>>>>>> bc2f7f4b

  /**
    * Query or scan an index, limiting the number of items evaluated by Dynamo
    *
    * {{{
    * >>> case class Transport(mode: String, line: String, colour: String)
    *
    * >>> val client = LocalDynamoDB.client()
    * >>> val scanamo = Scanamo(client)
    * >>> import com.amazonaws.services.dynamodbv2.model.ScalarAttributeType._
    * >>> import org.scanamo.syntax._
    * >>> import org.scanamo.auto._
    *
    * >>> LocalDynamoDB.withRandomTableWithSecondaryIndex(client)(
    * ...   "mode" -> S, "line" -> S)("mode" -> S, "colour" -> S
    * ... ) { (t, i) =>
    * ...   val transport = Table[Transport](t)
    * ...   val operations = for {
    * ...     _ <- transport.putAll(Set(
    * ...       Transport("Underground", "Circle", "Yellow"),
    * ...       Transport("Underground", "Metropolitan", "Magenta"),
    * ...       Transport("Underground", "Central", "Red"),
    * ...       Transport("Underground", "Picadilly", "Blue"),
    * ...       Transport("Underground", "Northern", "Black")))
    * ...     somethingBeginningWithBl <- transport.index(i).limit(1).descending.query(
    * ...       ("mode" -> "Underground" and ("colour" beginsWith "Bl"))
    * ...     )
    * ...   } yield somethingBeginningWithBl.toList
    * ...   scanamo.exec(operations)
    * ... }
    * List(Right(Transport(Underground,Picadilly,Blue)))
    * }}}
    */
  def limit(n: Int): SecondaryIndex[V]

  /**
    * Filter the results of `scan` or `query` within DynamoDB
    *
    * Note that rows filtered out still count towards your consumed capacity
    * {{{
    * >>> case class Transport(mode: String, line: String, colour: String)
    *
    * >>> val client = LocalDynamoDB.client()
    * >>> val scanamo = Scanamo(client)
    * >>> import com.amazonaws.services.dynamodbv2.model.ScalarAttributeType._
    * >>> import org.scanamo.syntax._
    * >>> import org.scanamo.auto._
    *
    * >>> LocalDynamoDB.withRandomTableWithSecondaryIndex(client)(
    * ...   "mode" -> S, "line" -> S)("mode" -> S, "colour" -> S
    * ... ) { (t, i) =>
    * ...   val transport = Table[Transport](t)
    * ...   val operations = for {
    * ...     _ <- transport.putAll(Set(
    * ...       Transport("Underground", "Circle", "Yellow"),
    * ...       Transport("Underground", "Metropolitan", "Magenta"),
    * ...       Transport("Underground", "Central", "Red"),
    * ...       Transport("Underground", "Picadilly", "Blue"),
    * ...       Transport("Underground", "Northern", "Black")))
    * ...     somethingBeginningWithC <- transport.index(i)
    * ...                                   .filter("line" beginsWith ("C"))
    * ...                                   .query("mode" -> "Underground")
    * ...   } yield somethingBeginningWithC.toList
    * ...   scanamo.exec(operations)
    * ... }
    * List(Right(Transport(Underground,Central,Red)), Right(Transport(Underground,Circle,Yellow)))
    * }}}
    */
  def filter[C: ConditionExpression](condition: C): SecondaryIndex[V]

  def descending: SecondaryIndex[V]

  def from[K: UniqueKeyCondition](key: UniqueKey[K]): SecondaryIndex[V]
}

private[scanamo] case class SecondaryIndexWithOptions[V: DynamoFormat](
  tableName: String,
  indexName: String,
  queryOptions: ScanamoQueryOptions
) extends SecondaryIndex[V] {
  def limit(n: Int): SecondaryIndexWithOptions[V] = copy(queryOptions = queryOptions.copy(limit = Some(n)))
  def from[K: UniqueKeyCondition](key: UniqueKey[K]) =
    copy(queryOptions = queryOptions.copy(exclusiveStartKey = Some(key.toDynamoObject)))
  def filter[C: ConditionExpression](condition: C) =
    SecondaryIndexWithOptions[V](tableName, indexName, ScanamoQueryOptions.default).filter(Condition(condition))
  def filter[T](c: Condition[T]): SecondaryIndexWithOptions[V] =
    copy(queryOptions = queryOptions.copy(filter = Some(c)))
  def descending: SecondaryIndexWithOptions[V] =
    copy(queryOptions = queryOptions.copy(ascending = false))
  def scan() = ScanResultStream.stream[V](ScanamoScanRequest(tableName, Some(indexName), queryOptions)).map(_._1)
<<<<<<< HEAD
  def scan0(): ScanamoOps[ScanResult] =
    ScanamoOps.scan(ScanamoScanRequest(tableName, None, queryOptions))
  def query(query: Query[_]) =
    QueryResultStream.stream[V](ScanamoQueryRequest(tableName, Some(indexName), query, queryOptions)).map(_._1)
  def query0(query: Query[_]): ScanamoOps[QueryResult] =
    ScanamoOps.query(ScanamoQueryRequest(tableName, None, query, ScanamoQueryOptions.default))
=======
  def scanPaginatedM[M[_]: Monad: MonoidK](pageSize: Int) =
    ScanResultStream.streamTo[M, V](ScanamoScanRequest(tableName, Some(indexName), queryOptions), pageSize)
  def query(query: Query[_]) =
    QueryResultStream.stream[V](ScanamoQueryRequest(tableName, Some(indexName), query, queryOptions)).map(_._1)
  def queryPaginatedM[M[_]: Monad: MonoidK](query: Query[_], pageSize: Int) =
    QueryResultStream.streamTo[M, V](ScanamoQueryRequest(tableName, Some(indexName), query, queryOptions), pageSize)
>>>>>>> bc2f7f4b
}<|MERGE_RESOLUTION|>--- conflicted
+++ resolved
@@ -1,10 +1,7 @@
 package org.scanamo
 
-<<<<<<< HEAD
 import com.amazonaws.services.dynamodbv2.model.{ QueryResult, ScanResult }
-=======
 import cats.{ Monad, MonoidK }
->>>>>>> bc2f7f4b
 import org.scanamo.DynamoResultStream.{ QueryResultStream, ScanResultStream }
 import org.scanamo.error.DynamoReadError
 import org.scanamo.ops.{ ScanamoOps, ScanamoOpsT }
@@ -49,7 +46,6 @@
   def scan(): ScanamoOps[List[Either[DynamoReadError, V]]]
 
   /**
-<<<<<<< HEAD
     * Scan a secondary index and returns the raw DynamoDB result. Sometimes, one might want to access metadata returned
     * in the [[com.amazonaws.services.dynamodbv2.model.ScanResult]] object, such as the last evaluated key for example.
     * [[org.scanamo.SecondaryIndex#scan()]] only returns a list of results, so there is no place for putting that
@@ -77,13 +73,15 @@
     * }}}
     */
   def scan0(): ScanamoOps[ScanResult]
-=======
+
+  /**
     * Performs a scan with the ability to introduce effects into the computation. This is
     * useful for huge tables when you don't want to load the whole of it in memory, but
     * scan it page by page.
     *
     * To control how many maximum items to load at once, use [[scanPaginatedM]]
     */
+
   final def scanM[M[_]: Monad: MonoidK]: ScanamoOpsT[M, List[Either[DynamoReadError, V]]] = scanPaginatedM(Int.MaxValue)
 
   /**
@@ -95,7 +93,6 @@
     * upper bound.
     */
   def scanPaginatedM[M[_]: Monad: MonoidK](pageSize: Int): ScanamoOpsT[M, List[Either[DynamoReadError, V]]]
->>>>>>> bc2f7f4b
 
   /**
     * Run a query against keys in a secondary index
@@ -129,7 +126,6 @@
   def query(query: Query[_]): ScanamoOps[List[Either[DynamoReadError, V]]]
 
   /**
-<<<<<<< HEAD
     * Run a query against keys in a secondary index. Sometimes, one might want to access metadata returned in the
     * [[com.amazonaws.services.dynamodbv2.model.QueryResult]] object, such as the last evaluated key for example.
     * [[org.scanamo.SecondaryIndex#query(org.scanamo.query.Query)]] only returns a list of results, so there is no
@@ -161,7 +157,8 @@
     * }}}
     */
   def query0(query: Query[_]): ScanamoOps[QueryResult]
-=======
+
+  /**
     * Performs a query with the ability to introduce effects into the computation. This is
     * useful for huge tables when you don't want to load the whole of it in memory, but
     * scan it page by page.
@@ -181,7 +178,6 @@
     */
   def queryPaginatedM[M[_]: Monad: MonoidK](query: Query[_],
                                             pageSize: Int): ScanamoOpsT[M, List[Either[DynamoReadError, V]]]
->>>>>>> bc2f7f4b
 
   /**
     * Query or scan an index, limiting the number of items evaluated by Dynamo
@@ -272,19 +268,14 @@
   def descending: SecondaryIndexWithOptions[V] =
     copy(queryOptions = queryOptions.copy(ascending = false))
   def scan() = ScanResultStream.stream[V](ScanamoScanRequest(tableName, Some(indexName), queryOptions)).map(_._1)
-<<<<<<< HEAD
   def scan0(): ScanamoOps[ScanResult] =
     ScanamoOps.scan(ScanamoScanRequest(tableName, None, queryOptions))
   def query(query: Query[_]) =
     QueryResultStream.stream[V](ScanamoQueryRequest(tableName, Some(indexName), query, queryOptions)).map(_._1)
   def query0(query: Query[_]): ScanamoOps[QueryResult] =
     ScanamoOps.query(ScanamoQueryRequest(tableName, None, query, ScanamoQueryOptions.default))
-=======
   def scanPaginatedM[M[_]: Monad: MonoidK](pageSize: Int) =
     ScanResultStream.streamTo[M, V](ScanamoScanRequest(tableName, Some(indexName), queryOptions), pageSize)
-  def query(query: Query[_]) =
-    QueryResultStream.stream[V](ScanamoQueryRequest(tableName, Some(indexName), query, queryOptions)).map(_._1)
   def queryPaginatedM[M[_]: Monad: MonoidK](query: Query[_], pageSize: Int) =
     QueryResultStream.streamTo[M, V](ScanamoQueryRequest(tableName, Some(indexName), query, queryOptions), pageSize)
->>>>>>> bc2f7f4b
 }