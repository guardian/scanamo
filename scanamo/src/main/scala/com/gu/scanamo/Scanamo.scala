--- conflicted
+++ resolved
@@ -62,12 +62,8 @@
     * Some(Right(Farmer(McDonald,156,Farm(List(sheep, cow)))))
     * }}}
     */
-<<<<<<< HEAD
   @deprecated("Use [[exec]] with [[com.gu.scanamo.Table.put]]", "1.0")
-  def put[T: DynamoFormat](client: AmazonDynamoDB)(tableName: String)(item: T): PutItemResult =
-=======
   def put[T: DynamoFormat](client: AmazonDynamoDB)(tableName: String)(item: T): Option[Either[DynamoReadError, T]] =
->>>>>>> ae4c470b
     exec(client)(ScanamoFree.put(tableName)(item))
 
   /**
@@ -124,14 +120,9 @@
     * Some(Right(Engine(Thomas,1)))
     * }}}
     */
-<<<<<<< HEAD
   @deprecated("Use [[exec]] with [[com.gu.scanamo.Table.get]]", "1.0")
-  def get[T: DynamoFormat](client: AmazonDynamoDB)(tableName: String)(key: UniqueKey[_])
-    : Option[Either[DynamoReadError, T]] =
-=======
   def get[T: DynamoFormat](client: AmazonDynamoDB)(tableName: String)(
       key: UniqueKey[_]): Option[Either[DynamoReadError, T]] =
->>>>>>> ae4c470b
     exec(client)(ScanamoFree.get[T](tableName)(key))
 
   /**
@@ -148,14 +139,9 @@
     * Some(Right(City(Nashville,US)))
     * }}}
     */
-<<<<<<< HEAD
   @deprecated("Use [[exec]] with [[com.gu.scanamo.Table.consistently]]", "1.0")
-  def getWithConsistency[T: DynamoFormat](client: AmazonDynamoDB)(tableName: String)(key: UniqueKey[_])
-    : Option[Either[DynamoReadError, T]] =
-=======
   def getWithConsistency[T: DynamoFormat](client: AmazonDynamoDB)(tableName: String)(
       key: UniqueKey[_]): Option[Either[DynamoReadError, T]] =
->>>>>>> ae4c470b
     exec(client)(ScanamoFree.getWithConsistency[T](tableName)(key))
 
   /**
@@ -201,14 +187,9 @@
     * Set(Right(Doctor(McCoy,9)), Right(Doctor(Ecclestone,11)))
     * }}}
     */
-<<<<<<< HEAD
   @deprecated("Use [[exec]] with [[com.gu.scanamo.Table.getAll]]", "1.0")
-  def getAll[T: DynamoFormat](client: AmazonDynamoDB)(tableName: String)(keys: UniqueKeys[_])
-    : Set[Either[DynamoReadError, T]] =
-=======
   def getAll[T: DynamoFormat](client: AmazonDynamoDB)(tableName: String)(
       keys: UniqueKeys[_]): Set[Either[DynamoReadError, T]] =
->>>>>>> ae4c470b
     exec(client)(ScanamoFree.getAll(tableName)(keys))
 
   /**
@@ -302,13 +283,9 @@
     * List(Right(Forecast(London,Sun)))
     * }}}
     */
-<<<<<<< HEAD
   @deprecated("Use [[exec]] with [[com.gu.scanamo.Table.update]]", "1.0")
-  def update[V: DynamoFormat](client: AmazonDynamoDB)(tableName: String)(key: UniqueKey[_], expression: UpdateExpression): Either[DynamoReadError, V] =
-=======
   def update[V: DynamoFormat](client: AmazonDynamoDB)(
       tableName: String)(key: UniqueKey[_], expression: UpdateExpression): Either[DynamoReadError, V] =
->>>>>>> ae4c470b
     exec(client)(ScanamoFree.update[V](tableName)(key)(expression))
 
   /**
@@ -342,13 +319,8 @@
     * 100
     * }}}
     */
-<<<<<<< HEAD
   @deprecated("Use [[exec]] with [[com.gu.scanamo.Table.scan]]", "1.0")
-  def scan[T: DynamoFormat](client: AmazonDynamoDB)(tableName: String)
-    : List[Either[DynamoReadError, T]] =
-=======
   def scan[T: DynamoFormat](client: AmazonDynamoDB)(tableName: String): List[Either[DynamoReadError, T]] =
->>>>>>> ae4c470b
     exec(client)(ScanamoFree.scan(tableName))
 
   /**
@@ -368,14 +340,9 @@
     * List(Right(Bear(Pooh,honey)))
     * }}}
     */
-<<<<<<< HEAD
   @deprecated("Use [[exec]] with [[com.gu.scanamo.Table.limit]]", "1.0")
-  def scanWithLimit[T: DynamoFormat](client: AmazonDynamoDB)(tableName: String, limit: Int)
-    : List[Either[DynamoReadError, T]] =
-=======
   def scanWithLimit[T: DynamoFormat](
       client: AmazonDynamoDB)(tableName: String, limit: Int): List[Either[DynamoReadError, T]] =
->>>>>>> ae4c470b
     exec(client)(ScanamoFree.scanWithLimit(tableName, limit))
 
   /**
@@ -419,14 +386,9 @@
     * List(Right(Bear(Pooh,honey,Some(Winnie))))
     * }}}
     */
-<<<<<<< HEAD
   @deprecated("Use [[exec]] with [[com.gu.scanamo.Table.index]]", "1.0")
-  def scanIndex[T: DynamoFormat](client: AmazonDynamoDB)(tableName: String, indexName: String)
-  : List[Either[DynamoReadError, T]] =
-=======
   def scanIndex[T: DynamoFormat](
       client: AmazonDynamoDB)(tableName: String, indexName: String): List[Either[DynamoReadError, T]] =
->>>>>>> ae4c470b
     exec(client)(ScanamoFree.scanIndex(tableName, indexName))
 
   /**
@@ -447,14 +409,9 @@
     * List(Right(Bear(Graham,quinoa,Some(Guardianista))))
     * }}}
     */
-<<<<<<< HEAD
   @deprecated("Use [[exec]] with [[com.gu.scanamo.Table.index]] and [[com.gu.scanamo.SecondaryIndex.limit]]", "1.0")
-  def scanIndexWithLimit[T: DynamoFormat](client: AmazonDynamoDB)(tableName: String, indexName: String, limit: Int)
-  : List[Either[DynamoReadError, T]] =
-=======
   def scanIndexWithLimit[T: DynamoFormat](
       client: AmazonDynamoDB)(tableName: String, indexName: String, limit: Int): List[Either[DynamoReadError, T]] =
->>>>>>> ae4c470b
     exec(client)(ScanamoFree.scanIndexWithLimit(tableName, indexName, limit))
 
   /**
@@ -525,14 +482,9 @@
     * List(Right(Transport(Underground,Central)), Right(Transport(Underground,Circle)))
     * }}}
     */
-<<<<<<< HEAD
   @deprecated("Use [[exec]] with [[com.gu.scanamo.Table.query]]", "1.0")
-  def query[T: DynamoFormat](client: AmazonDynamoDB)(tableName: String)(query: Query[_])
-    : List[Either[DynamoReadError, T]] =
-=======
   def query[T: DynamoFormat](client: AmazonDynamoDB)(tableName: String)(
       query: Query[_]): List[Either[DynamoReadError, T]] =
->>>>>>> ae4c470b
     exec(client)(ScanamoFree.query(tableName)(query))
 
   /**
@@ -554,14 +506,9 @@
     * List(Right(Transport(Underground,Central)))
     * }}}
     */
-<<<<<<< HEAD
   @deprecated("Use [[exec]] with [[com.gu.scanamo.Table.limit]]", "1.0")
-  def queryWithLimit[T: DynamoFormat](client: AmazonDynamoDB)(tableName: String)(query: Query[_], limit: Int)
-  : List[Either[DynamoReadError, T]] =
-=======
   def queryWithLimit[T: DynamoFormat](client: AmazonDynamoDB)(
       tableName: String)(query: Query[_], limit: Int): List[Either[DynamoReadError, T]] =
->>>>>>> ae4c470b
     exec(client)(ScanamoFree.queryWithLimit(tableName)(query, limit))
 
   /**
@@ -612,14 +559,9 @@
     * List(Right(Transport(Underground,Metropolitan,Magenta)))
     * }}}
     */
-<<<<<<< HEAD
   @deprecated("Use [[exec]] with [[com.gu.scanamo.Table.index]]", "1.0")
-  def queryIndex[T: DynamoFormat](client: AmazonDynamoDB)(tableName: String, indexName: String)(query: Query[_])
-  : List[Either[DynamoReadError, T]] =
-=======
   def queryIndex[T: DynamoFormat](client: AmazonDynamoDB)(tableName: String, indexName: String)(
       query: Query[_]): List[Either[DynamoReadError, T]] =
->>>>>>> ae4c470b
     exec(client)(ScanamoFree.queryIndex(tableName, indexName)(query))
 
   /**
@@ -646,15 +588,10 @@
     * List(Right(Transport(Underground,Northern,Black)))
     * }}}
     */
-<<<<<<< HEAD
   @deprecated("Use [[exec]] with [[com.gu.scanamo.Table.index]] and [[com.gu.scanamo.SecondaryIndex.limit]]", "1.0")
-  def queryIndexWithLimit[T: DynamoFormat](client: AmazonDynamoDB)(tableName: String, indexName: String)(query: Query[_], limit: Int)
-  : List[Either[DynamoReadError, T]] =
-=======
   def queryIndexWithLimit[T: DynamoFormat](client: AmazonDynamoDB)(tableName: String, indexName: String)(
       query: Query[_],
       limit: Int): List[Either[DynamoReadError, T]] =
->>>>>>> ae4c470b
     exec(client)(ScanamoFree.queryIndexWithLimit(tableName, indexName)(query, limit))
 
   /**
