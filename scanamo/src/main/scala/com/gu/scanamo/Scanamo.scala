--- conflicted
+++ resolved
@@ -70,16 +70,9 @@
     * >>> val client = LocalDynamoDB.client()
     *
     * >>> import com.gu.scanamo.query._
-<<<<<<< HEAD
-    * >>> import com.gu.scanamo.generic.auto._
-    * >>> LocalDynamoDB.withTable(client)("farmers")('name -> S) {
-    * ...   Scanamo.put(client)("farmers")(Farmer("Maggot", 75L, Farm(List("dog"))))
-    * ...   Scanamo.get[Farmer](client)("farmers")(UniqueKey(KeyEquals('name, "Maggot")))
-=======
     * >>> LocalDynamoDB.withRandomTable(client)('name -> S) { t =>
     * ...   Scanamo.put(client)(t)(Farmer("Maggot", 75L, Farm(List("dog"))))
     * ...   Scanamo.get[Farmer](client)(t)(UniqueKey(KeyEquals('name, "Maggot")))
->>>>>>> 9a24ddd6
     * ... }
     * Some(Right(Farmer(Maggot,75,Farm(List(dog)))))
     * }}}
@@ -138,14 +131,8 @@
     * >>> val client = LocalDynamoDB.client()
     *
     * >>> import com.gu.scanamo.query._
-<<<<<<< HEAD
-    * >>> import com.gu.scanamo.generic.auto._
-    * >>> LocalDynamoDB.withTable(client)("farmers")('name -> S) {
-    * ...   Scanamo.putAll(client)("farmers")(Set(
-=======
-    * >>> LocalDynamoDB.withRandomTable(client)('name -> S) { t =>
-    * ...   Scanamo.putAll(client)(t)(Set(
->>>>>>> 9a24ddd6
+    * >>> LocalDynamoDB.withRandomTable(client)('name -> S) { t =>
+    * ...   Scanamo.putAll(client)(t)(Set(
     * ...     Farmer("Boggis", 43L, Farm(List("chicken"))), Farmer("Bunce", 52L, Farm(List("goose"))), Farmer("Bean", 55L, Farm(List("turkey")))
     * ...   ))
     * ...   Scanamo.getAll[Farmer](client)(t)(UniqueKeys(KeyList('name, Set("Boggis", "Bean"))))
@@ -187,14 +174,8 @@
     * >>> val client = LocalDynamoDB.client()
     *
     * >>> import com.gu.scanamo.query._
-<<<<<<< HEAD
-    * >>> import com.gu.scanamo.generic.auto._
-    * >>> LocalDynamoDB.withTable(client)("farmers")('name -> S) {
-    * ...   Scanamo.putAll(client)("farmers")(Set(
-=======
-    * >>> LocalDynamoDB.withRandomTable(client)('name -> S) { t =>
-    * ...   Scanamo.putAll(client)(t)(Set(
->>>>>>> 9a24ddd6
+    * >>> LocalDynamoDB.withRandomTable(client)('name -> S) { t =>
+    * ...   Scanamo.putAll(client)(t)(Set(
     * ...     Farmer("Boggis", 43L, Farm(List("chicken"))), Farmer("Bunce", 52L, Farm(List("goose"))), Farmer("Bean", 55L, Farm(List("turkey")))
     * ...   ))
     * ...   Scanamo.getAllWithConsistency[Farmer](client)(t)(UniqueKeys(KeyList('name, Set("Boggis", "Bean"))))
@@ -268,16 +249,9 @@
     *
     * >>> LocalDynamoDB.withRandomTable(client)('location -> S) { t =>
     * ...   import com.gu.scanamo.syntax._
-<<<<<<< HEAD
-    * ...   import com.gu.scanamo.generic.auto._
-    * ...   Scanamo.put(client)("forecast")(Forecast("London", "Rain"))
-    * ...   Scanamo.update[Forecast](client)("forecast")('location -> "London", set('weather -> "Sun"))
-    * ...   Scanamo.scan[Forecast](client)("forecast").toList
-=======
     * ...   Scanamo.put(client)(t)(Forecast("London", "Rain"))
     * ...   Scanamo.update(client)(t)('location -> "London", set('weather -> "Sun"))
     * ...   Scanamo.scan[Forecast](client)(t).toList
->>>>>>> 9a24ddd6
     * ... }
     * List(Right(Forecast(London,Sun)))
     * }}}
@@ -295,18 +269,10 @@
     * >>> val client = LocalDynamoDB.client()
     * >>> import com.amazonaws.services.dynamodbv2.model.ScalarAttributeType._
     *
-<<<<<<< HEAD
-    * >>> import com.gu.scanamo.generic.auto._
-    * >>> LocalDynamoDB.withTable(client)("bears")('name -> S) {
-    * ...   Scanamo.put(client)("bears")(Bear("Pooh", "honey"))
-    * ...   Scanamo.put(client)("bears")(Bear("Yogi", "picnic baskets"))
-    * ...   Scanamo.scan[Bear](client)("bears")
-=======
     * >>> LocalDynamoDB.withRandomTable(client)('name -> S) { t =>
     * ...   Scanamo.put(client)(t)(Bear("Pooh", "honey"))
     * ...   Scanamo.put(client)(t)(Bear("Yogi", "picnic baskets"))
     * ...   Scanamo.scan[Bear](client)(t)
->>>>>>> 9a24ddd6
     * ... }
     * List(Right(Bear(Pooh,honey)), Right(Bear(Yogi,picnic baskets)))
     * }}}
@@ -316,14 +282,8 @@
     * {{{
     * >>> case class Lemming(name: String, stuff: String)
     *
-<<<<<<< HEAD
-    * >>> import com.gu.scanamo.generic.auto._
-    * >>> LocalDynamoDB.withTable(client)("lemmings")('name -> S) {
-    * ...   Scanamo.putAll(client)("lemmings")(
-=======
     * >>> LocalDynamoDB.withRandomTable(client)('name -> S) { t =>
     * ...   Scanamo.putAll(client)(t)(
->>>>>>> 9a24ddd6
     * ...     (for { _ <- 0 until 100 } yield Lemming(util.Random.nextString(500), util.Random.nextString(5000))).toSet
     * ...   )
     * ...   Scanamo.scan[Lemming](client)(t).size
